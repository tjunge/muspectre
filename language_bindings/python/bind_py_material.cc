--- conflicted
+++ resolved
@@ -58,11 +58,7 @@
   using Mat_t = MaterialLinearElastic1<dim, dim>;
   using Sys_t = CellBase<dim, dim>;
   py::class_<Mat_t, MaterialBase<dim, dim>>(mod, name.c_str())
-<<<<<<< HEAD
     .def_static("make",
-=======
-     .def_static("make",
->>>>>>> b1b8bd62
                 [](Sys_t & sys, std::string n, Real e, Real p) -> Mat_t & {
                   return Mat_t::make(sys, n, e, p);
                 },
@@ -107,10 +103,6 @@
   using Sys_t = CellBase<dim, dim>;
 
   py::class_<Mat_t, MaterialBase<dim, dim>>(mod, name.c_str())
-<<<<<<< HEAD
-=======
-    .def(py::init<std::string>(), "name"_a)
->>>>>>> b1b8bd62
     .def_static("make",
                 [](Sys_t & sys, std::string n) -> Mat_t & {
                   return Mat_t::make(sys, n);
@@ -136,10 +128,6 @@
   using Sys_t = CellBase<dim, dim>;
 
   py::class_<Mat_t, MaterialBase<dim, dim>>(mod, name.c_str())
-<<<<<<< HEAD
-=======
-    .def(py::init<std::string>(), "name"_a)
->>>>>>> b1b8bd62
     .def_static("make",
                 [](Sys_t & sys, std::string n) -> Mat_t & {
                   return Mat_t::make(sys, n);
@@ -335,7 +323,6 @@
 template <Dim_t dim>
 void add_material_helper(py::module & mod) {
   std::stringstream name_stream{};
-<<<<<<< HEAD
   name_stream << "MaterialBase_" << dim << "d";
   std::string name{name_stream.str()};
   using Material = MaterialBase<dim, dim>;
@@ -352,22 +339,6 @@
          [] (Material & mat, Ccoord_t<dim> pix) {
            mat.add_pixel(pix);},
          "pixel"_a);
-=======
-  name_stream << "Material_" << dim << 'd';
-  const std::string name{name_stream.str()};
-  using Mat_t = MaterialBase<dim, dim>;
-  using FC_t = LocalFieldCollection<dim>;
-  using FCBase_t = FieldCollectionBase<dim, FC_t>;
-
-  py::class_<Mat_t>(mod, name.c_str()).
-    def_property_readonly
-    ("collection",
-     [](Mat_t & material) -> FCBase_t &{
-      return material.get_collection();},
-     "returns the field collection containing internal "
-     "fields of this material",
-     py::return_value_policy::reference_internal);
->>>>>>> b1b8bd62
 
   add_material_linear_elastic1_helper<dim>(mod);
   add_material_linear_elastic2_helper<dim>(mod);
