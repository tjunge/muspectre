/**
 * @file   bind_py_material.cc
 *
 * @author Till Junge <till.junge@epfl.ch>
 *
 * @date   09 Jan 2018
 *
 * @brief  python bindings for µSpectre's materials
 *
 * Copyright © 2018 Till Junge
 *
 * µSpectre is free software; you can redistribute it and/or
 * modify it under the terms of the GNU General Public License as
 * published by the Free Software Foundation, either version 3, or (at
 * your option) any later version.
 *
 * µSpectre is distributed in the hope that it will be useful, but
 * WITHOUT ANY WARRANTY; without even the implied warranty of
 * MERCHANTABILITY or FITNESS FOR A PARTICULAR PURPOSE. See the GNU
 * General Public License for more details.
 *
 * You should have received a copy of the GNU General Public License
 * along with µSpectre; see the file COPYING. If not, write to the
 * Free Software Foundation, Inc., 59 Temple Place - Suite 330,
 * Boston, MA 02111-1307, USA.
 */

#include "common/common.hh"
#include "materials/material_linear_elastic1.hh"
#include "materials/material_linear_elastic2.hh"
#include "materials/material_linear_elastic3.hh"
#include "materials/material_linear_elastic4.hh"
#include "materials/material_crystal_plasticity_finite.hh"
#include "materials/material_hyper_elasto_plastic1.hh"
#include "cell/cell_base.hh"
#include "common/field_collection.hh"

#include <pybind11/pybind11.h>
#include <pybind11/stl.h>
#include <pybind11/eigen.h>

#include <sstream>
#include <string>

using namespace muSpectre;
namespace py = pybind11;
using namespace pybind11::literals;

/**
 * python binding for the optionally objective form of Hooke's law
 */
template <Dim_t dim>
void add_material_linear_elastic1_helper(py::module & mod) {
  std::stringstream name_stream{};
  name_stream << "MaterialLinearElastic1_" << dim << 'd';
  const auto name {name_stream.str()};

  using Mat_t = MaterialLinearElastic1<dim, dim>;
  using Sys_t = CellBase<dim, dim>;
  py::class_<Mat_t, MaterialBase<dim, dim>>(mod, name.c_str())
<<<<<<< HEAD
    .def_static("make",
=======
     .def_static("make",
>>>>>>> a2e8eb12
                [](Sys_t & sys, std::string n, Real e, Real p) -> Mat_t & {
                  return Mat_t::make(sys, n, e, p);
                },
                "cell"_a, "name"_a, "Young"_a, "Poisson"_a,
                py::return_value_policy::reference, py::keep_alive<1, 0>());
}

/* ---------------------------------------------------------------------- */
template <Dim_t dim>
void add_material_linear_elastic2_helper(py::module & mod) {
  std::stringstream name_stream{};
  name_stream << "MaterialLinearElastic2_" << dim << 'd';
  const auto name {name_stream.str()};

  using Mat_t = MaterialLinearElastic2<dim, dim>;
  using Sys_t = CellBase<dim, dim>;

  py::class_<Mat_t, MaterialBase<dim, dim>>(mod, name.c_str())
     .def_static("make",
                [](Sys_t & sys, std::string n, Real e, Real p) -> Mat_t & {
                  return Mat_t::make(sys, n, e, p);
                },
                "cell"_a, "name"_a, "Young"_a, "Poisson"_a,
                py::return_value_policy::reference, py::keep_alive<1, 0>())
    .def("add_pixel",
         [] (Mat_t & mat, Ccoord_t<dim> pix, py::EigenDRef<Eigen::ArrayXXd>& eig) {
           Eigen::Matrix<Real, dim, dim> eig_strain{eig};
           mat.add_pixel(pix, eig_strain);},
         "pixel"_a,
         "eigenstrain"_a);
}


/* ---------------------------------------------------------------------- */
template <Dim_t dim>
void add_material_linear_elastic3_helper(py::module & mod) {
  std::stringstream name_stream{};
  name_stream << "MaterialLinearElastic3_" << dim << 'd';
  const auto name {name_stream.str()};

  using Mat_t = MaterialLinearElastic3<dim, dim>;
  using Sys_t = CellBase<dim, dim>;

  py::class_<Mat_t, MaterialBase<dim, dim>>(mod, name.c_str())
<<<<<<< HEAD
=======
    .def(py::init<std::string>(), "name"_a)
>>>>>>> a2e8eb12
    .def_static("make",
                [](Sys_t & sys, std::string n) -> Mat_t & {
                  return Mat_t::make(sys, n);
                },
                "cell"_a, "name"_a,
                py::return_value_policy::reference, py::keep_alive<1, 0>())
    .def("add_pixel",
         [] (Mat_t & mat, Ccoord_t<dim> pix, Real Young, Real Poisson) {
	   mat.add_pixel(pix, Young, Poisson);},
         "pixel"_a,
         "Young"_a,
         "Poisson"_a);
}

/* ---------------------------------------------------------------------- */
template <Dim_t dim>
void add_material_linear_elastic4_helper(py::module & mod) {
  std::stringstream name_stream{};
  name_stream << "MaterialLinearElastic4_" << dim << 'd';
  const auto name {name_stream.str()};

  using Mat_t = MaterialLinearElastic4<dim, dim>;
  using Sys_t = CellBase<dim, dim>;

  py::class_<Mat_t, MaterialBase<dim, dim>>(mod, name.c_str())
<<<<<<< HEAD
=======
    .def(py::init<std::string>(), "name"_a)
>>>>>>> a2e8eb12
    .def_static("make",
                [](Sys_t & sys, std::string n) -> Mat_t & {
                  return Mat_t::make(sys, n);
                },
                "cell"_a, "name"_a,
                py::return_value_policy::reference, py::keep_alive<1, 0>())
    .def("add_pixel",
         [] (Mat_t & mat, Ccoord_t<dim> pix, Real Young, Real Poisson) {
	   mat.add_pixel(pix, Young, Poisson);},
         "pixel"_a,
         "Young"_a,
         "Poisson"_a);
}

/* ---------------------------------------------------------------------- */
template <Dim_t Dim>
void add_material_hyper_elasto_plastic1_helper(py::module & mod) {
  std::stringstream name_stream{};
  name_stream << "MaterialHyperElastoPlastic1_" << Dim << "d";
  const auto name {name_stream.str()};

  using Mat_t = MaterialHyperElastoPlastic1<Dim, Dim>;
  using Cell_t = CellBase<Dim, Dim>;

  py::class_<Mat_t, MaterialBase<Dim, Dim>>(mod, name.c_str())
    .def_static
    ("make",
     [](Cell_t & cell, std::string name, Real Young, Real Poisson, Real tau_y0,
        Real h) -> Mat_t & {
      return Mat_t::make(cell, name, Young, Poisson, tau_y0, h);
    },
     "cell"_a,
     "name"_a,
     "YoungModulus"_a,
     "PoissonRatio"_a,
     "τ_y₀"_a,
     "h"_a,
     py::return_value_policy::reference, py::keep_alive<1, 0>());
}

/* ---------------------------------------------------------------------- */
template <Dim_t dim, Dim_t NbSlip>
void add_material_crystal_plasticity_finite1_helper(py::module & mod) {
  std::stringstream name_stream{};
  name_stream << "MaterialCrystalPlasticityFinite_" << dim << "d_"
              << NbSlip << "slip";
  const auto name {name_stream.str()};

  using Mat_t = MaterialCrystalPlasticityFinite<dim, dim, NbSlip>;
  using Sys_t = CellBase<dim, dim>;

  py::class_<Mat_t, MaterialBase<dim, dim>>(mod, name.c_str())
    .def_static("make",
                [](Sys_t & sys,
                   std::string n,
                   Real bulk_modulus,
                   Real shear_modulus,
                   Real gamma_dot_0,
                   Real m,
                   Real tau_y0,
                   Real h0,
                   Real delta_tau_y_max,
                   Real a,
                   Real q_n,
                   py::EigenDRef<Eigen::MatrixXd> slip,
                   py::EigenDRef<Eigen::MatrixXd> normals,
                   Real delta_t,
                   Real tolerance,
                   Int maxiter) -> Mat_t & {

                  auto check = [] (auto && mat, auto && name ) {
                    if (not(
                            (mat.rows() == NbSlip) and
                            (mat.cols() == dim))) {
                      std::stringstream err{};
                      err << "The " << name << " need to be given in the form of a "
                      << NbSlip << "×" << dim << " matrix, but you gave a "
                      << mat.rows() << "×" << mat.cols() << " matrix.";
                      throw std::runtime_error(err.str());
                    }
                  };

                  check(slip, "slip directions");
                  check(normals, "normals to slip planes");
                  Eigen::Matrix<Real, NbSlip, dim> real_slip{slip};
                  Eigen::Matrix<Real, NbSlip, dim> real_normals{normals};
                  return Mat_t::make(sys,
                                     n,
                                     bulk_modulus,
                                     shear_modulus,
                                     gamma_dot_0,
                                     m,
                                     tau_y0,
                                     h0,
                                     delta_tau_y_max,
                                     a,
                                     q_n,
                                     real_slip,
                                     real_normals,
                                     delta_t,
                                     tolerance,
                                     maxiter);
                },
                "cell"_a,
                "name"_a,
                "bulk_modulus"_a,
                "shear_modulus"_a,
                "dγ/dt₀"_a,
                "m_exonent"_a,
                "tau_y₀"_a,
                "h₀"_a,
                "Δτ_y_max"_a,
                "a_exponent"_a,
                "qₙ"_a,
                "slip_directions"_a,
                "normals"_a,
                "Δt"_a,
                "tolerance"_a=1.e-4,
                "max_iter"_a= 20,
                py::return_value_policy::reference, py::keep_alive<1, 0>())
    .def("add_pixel",
         [] (Mat_t & mat, Ccoord_t<dim> pix, py::EigenDRef<Eigen::MatrixXd> euler) {
           auto check = [] (auto && mat, auto && name ) {
             if (not(
                     (mat.rows() == NbSlip) and
                     (mat.cols() == 1))) {
               std::stringstream err{};
               err << "The " << name << " need to be given in the form of a "
               << Mat_t::NbEuler << "×" << 1 << " matrix, but you gave a "
               << mat.rows() << "×" << mat.cols() << " matrix.";
               throw std::runtime_error(err.str());
             }
           };
           check(euler, "euler angles");
           Eigen::Matrix<Real, Mat_t::NbEuler, 1> real_euler{euler};
           mat.add_pixel(pix, real_euler);},
         "pixel"_a,
         "euler_angles"_a);
}


template <Dim_t Dim>
class PyMaterialBase : public MaterialBase<Dim,  Dim>  {
public:
  /* Inherit the constructors */
  using Parent = MaterialBase<Dim,  Dim>;
  using Parent::Parent;

  /* Trampoline (need one for each virtual function) */
  void save_history_variables() override {
    PYBIND11_OVERLOAD_PURE
      (void, /* Return type */
       Parent,      /* Parent class */
       save_history_variables          /* Name of function in C++ (must match Python name) */
       );
  }

  /* Trampoline (need one for each virtual function) */
  void initialise() override {
    PYBIND11_OVERLOAD_PURE
      (void, /* Return type */
       Parent,      /* Parent class */
       initialise          /* Name of function in C++ (must match Python name) */
       );
  }
  virtual void compute_stresses(const typename Parent::StrainField_t & F,
                                typename Parent::StressField_t & P,
                                Formulation form) override {
    PYBIND11_OVERLOAD_PURE
      (void, /* Return type */
       Parent,      /* Parent class */
       compute_stresses,          /* Name of function in C++ (must match Python name) */
       F,P,form
       );
  }

  virtual void compute_stresses_tangent(const typename Parent::StrainField_t & F,
                                        typename Parent::StressField_t & P,
                                        typename Parent::TangentField_t & K,
                                        Formulation form) override {
    PYBIND11_OVERLOAD_PURE
      (void, /* Return type */
       Parent,      /* Parent class */
       compute_stresses,          /* Name of function in C++ (must match Python name) */
       F,P,K, form
       );
  }

};



template <Dim_t dim>
void add_material_helper(py::module & mod) {
  std::stringstream name_stream{};
<<<<<<< HEAD
  name_stream << "MaterialBase_" << dim << "d";
  std::string name{name_stream.str()};
  using Material = MaterialBase<dim, dim>;
  using MaterialTrampoline = PyMaterialBase<dim>;
  using FC_t = LocalFieldCollection<dim>;
  using FCBase_t = FieldCollectionBase<dim, FC_t>;

  py::class_<Material, MaterialTrampoline /* <--- trampoline*/>(mod, name.c_str())
    .def(py::init<std::string>())
    .def("save_history_variables", &Material::save_history_variables)
    .def("list_fields", &Material::list_fields)
    .def("get_real_field", &Material::get_real_field, "field_name"_a,
         py::return_value_policy::reference_internal)
    .def("size", &Material::size)
    .def("add_pixel",
         [] (Material & mat, Ccoord_t<dim> pix) {
           mat.add_pixel(pix);},
         "pixel"_a)
    .def_property_readonly("collection",
                          [](Material & material) -> FCBase_t &{
                            return material.get_collection();},
                          "returns the field collection containing internal "
                          "fields of this material");
=======
  name_stream << "Material_" << dim << 'd';
  const std::string name{name_stream.str()};
  using Mat_t = MaterialBase<dim, dim>;
  using FC_t = LocalFieldCollection<dim>;
  using FCBase_t = FieldCollectionBase<dim, FC_t>;

  py::class_<Mat_t>(mod, name.c_str()).
    def_property_readonly
    ("collection",
     [](Mat_t & material) -> FCBase_t &{
      return material.get_collection();},
     "returns the field collection containing internal "
     "fields of this material",
     py::return_value_policy::reference_internal);
>>>>>>> a2e8eb12

  add_material_linear_elastic1_helper<dim>(mod);
  add_material_linear_elastic2_helper<dim>(mod);
  add_material_linear_elastic3_helper<dim>(mod);
  add_material_linear_elastic4_helper<dim>(mod);
  add_material_hyper_elasto_plastic1_helper<dim>(mod);
}

void add_material(py::module & mod) {
  auto material{mod.def_submodule("material")};
  material.doc() = "bindings for constitutive laws";
  add_material_helper<twoD  >(material);
  add_material_helper<threeD>(material);

  add_material_crystal_plasticity_finite1_helper<  twoD,  1>(material);
  add_material_crystal_plasticity_finite1_helper<  twoD,  3>(material);
  add_material_crystal_plasticity_finite1_helper<threeD, 12>(material);

}<|MERGE_RESOLUTION|>--- conflicted
+++ resolved
@@ -58,11 +58,7 @@
   using Mat_t = MaterialLinearElastic1<dim, dim>;
   using Sys_t = CellBase<dim, dim>;
   py::class_<Mat_t, MaterialBase<dim, dim>>(mod, name.c_str())
-<<<<<<< HEAD
     .def_static("make",
-=======
-     .def_static("make",
->>>>>>> a2e8eb12
                 [](Sys_t & sys, std::string n, Real e, Real p) -> Mat_t & {
                   return Mat_t::make(sys, n, e, p);
                 },
@@ -107,10 +103,7 @@
   using Sys_t = CellBase<dim, dim>;
 
   py::class_<Mat_t, MaterialBase<dim, dim>>(mod, name.c_str())
-<<<<<<< HEAD
-=======
     .def(py::init<std::string>(), "name"_a)
->>>>>>> a2e8eb12
     .def_static("make",
                 [](Sys_t & sys, std::string n) -> Mat_t & {
                   return Mat_t::make(sys, n);
@@ -136,10 +129,7 @@
   using Sys_t = CellBase<dim, dim>;
 
   py::class_<Mat_t, MaterialBase<dim, dim>>(mod, name.c_str())
-<<<<<<< HEAD
-=======
     .def(py::init<std::string>(), "name"_a)
->>>>>>> a2e8eb12
     .def_static("make",
                 [](Sys_t & sys, std::string n) -> Mat_t & {
                   return Mat_t::make(sys, n);
@@ -335,7 +325,6 @@
 template <Dim_t dim>
 void add_material_helper(py::module & mod) {
   std::stringstream name_stream{};
-<<<<<<< HEAD
   name_stream << "MaterialBase_" << dim << "d";
   std::string name{name_stream.str()};
   using Material = MaterialBase<dim, dim>;
@@ -359,22 +348,6 @@
                             return material.get_collection();},
                           "returns the field collection containing internal "
                           "fields of this material");
-=======
-  name_stream << "Material_" << dim << 'd';
-  const std::string name{name_stream.str()};
-  using Mat_t = MaterialBase<dim, dim>;
-  using FC_t = LocalFieldCollection<dim>;
-  using FCBase_t = FieldCollectionBase<dim, FC_t>;
-
-  py::class_<Mat_t>(mod, name.c_str()).
-    def_property_readonly
-    ("collection",
-     [](Mat_t & material) -> FCBase_t &{
-      return material.get_collection();},
-     "returns the field collection containing internal "
-     "fields of this material",
-     py::return_value_policy::reference_internal);
->>>>>>> a2e8eb12
 
   add_material_linear_elastic1_helper<dim>(mod);
   add_material_linear_elastic2_helper<dim>(mod);
