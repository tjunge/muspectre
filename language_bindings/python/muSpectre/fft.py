--- conflicted
+++ resolved
@@ -80,21 +80,8 @@
             raise RuntimeError('Parallel solver requested but mpi4py could'
                                ' not be imported.')
         if communicator is None:
-<<<<<<< HEAD
-#<<<<<<< HEAD
-#            communicator = MPI.COMM_SELF
-#        return factory(resolutions, lengths,
-#                       MPI._handleof(communicator))
-#=======
-#            communicator = mpi4py.MPI.COMM_SELF
-#        return factory(resolutions, mpi4py.MPI._handleof(communicator))
-#>>>>>>> 6acade5140d1e3e1d35ec7b90b7edb79976d0a08
             communicator = MPI.COMM_SELF
         return factory(resolutions, MPI._handleof(communicator))
-=======
-            communicator = mpi4py.MPI.COMM_SELF
-        return factory(resolutions, mpi4py.MPI._handleof(communicator))
->>>>>>> 6acade51
     else:
         if communicator is not None:
             raise ValueError("FFT engine '{}' does not support parallel "
