--- conflicted
+++ resolved
@@ -188,16 +188,8 @@
 
   /* ---------------------------------------------------------------------- */
   template <Dim_t DimS, class FieldCollectionDerived>
-<<<<<<< HEAD
   void FieldCollectionBase<DimS, FieldCollectionDerived>::register_field(Field_p &&field) {
     if (this->check_field_exists(field->get_name())) {
-=======
-  void FieldCollectionBase<DimS, FieldCollectionDerived>::
-  register_field(Field_p &&field) {
-    auto&& search_it = this->fields.find(field->get_name());
-    auto&& does_exist = search_it != this->fields.end();
-    if (does_exist) {
->>>>>>> b1b8bd62
       std::stringstream err_str;
       err_str << "a field named " << field->get_name()
               << "is already registered in this field collection. "
@@ -270,20 +262,6 @@
     return this->fields.find(unique_name) != this->fields.end();
   }
 
-<<<<<<< HEAD
-  /* ---------------------------------------------------------------------- */
-  template <Dim_t DimS, class FieldCollectionDerived>
-  std::vector<std::string>
-  FieldCollectionBase<DimS, FieldCollectionDerived>::
-  list_fields() const {
-    std::vector<std::string> ret_val{};
-    for (auto & key_val: this->fields) {
-      ret_val.push_back(key_val.first);
-    }
-    return ret_val;
-  }
-
-=======
   //! retrieve typed field by unique_name
   template <Dim_t DimS, class FieldCollectionDerived>
   template <typename T>
@@ -323,6 +301,18 @@
 
   /* ---------------------------------------------------------------------- */
   template <Dim_t DimS, class FieldCollectionDerived>
+  std::vector<std::string>
+  FieldCollectionBase<DimS, FieldCollectionDerived>::
+  list_fields() const {
+    std::vector<std::string> ret_val{};
+    for (auto & key_val: this->fields) {
+      ret_val.push_back(key_val.first);
+    }
+    return ret_val;
+  }
+
+  /* ---------------------------------------------------------------------- */
+  template <Dim_t DimS, class FieldCollectionDerived>
   template <typename T>
   auto
   FieldCollectionBase<DimS, FieldCollectionDerived>::
@@ -368,7 +358,6 @@
     auto & typed_field{static_cast<const Typed_t&>(unqualified_statefield)};
     return typed_field.get_old_field(nb_steps_ago);
   }
->>>>>>> b1b8bd62
 
 }  // muSpectre
 
