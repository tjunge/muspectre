/**
 * @file   field_map.hh
 *
 * @author Till Junge <till.junge@epfl.ch>
 *
 * @date   12 Sep 2017
 *
 * @brief  Defined a strongly defines proxy that iterates efficiently over a field
 *
 * Copyright © 2017 Till Junge
 *
 * µSpectre is free software; you can redistribute it and/or
 * modify it under the terms of the GNU General Public License as
 * published by the Free Software Foundation, either version 3, or (at
 * your option) any later version.
 *
 * µSpectre is distributed in the hope that it will be useful, but
 * WITHOUT ANY WARRANTY; without even the implied warranty of
 * MERCHANTABILITY or FITNESS FOR A PARTICULAR PURPOSE. See the GNU
 * General Public License for more details.
 *
 * You should have received a copy of the GNU General Public License
 * along with µSpectre; see the file COPYING. If not, write to the
 * Free Software Foundation, Inc., 59 Temple Place - Suite 330,
 * Boston, MA 02111-1307, USA.
 */


#ifndef FIELD_MAP_BASE_H
#define FIELD_MAP_BASE_H

#include "common/field.hh"
#include "field_collection_base.hh"
#include "common/common.hh"

#include <unsupported/Eigen/CXX11/Tensor>

#include <array>
#include <string>
#include <memory>

namespace muSpectre {

  namespace internal {
    /**
     * Forward-declaration
     */
    template <class FieldCollection, typename T, Dim_t NbComponents>
    class TypedSizedFieldBase;


    //! little helper to automate creation of const maps without duplication
    template<class T, bool isConst>
    struct const_corrector {
      //! non-const type
      using type = typename T::reference;
    };

    //! specialisation for constant case
    template<class T>
    struct const_corrector<T, true> {
      //! const type
      using type = typename T::const_reference;
    };

    //! convenience alias
    template<class T, bool isConst>
    using const_corrector_t = typename const_corrector<T, isConst>::type;

    //----------------------------------------------------------------------------//
    /**
     * `FieldMap` provides two central mechanisms:
     * - Map a field (that knows only about the size of the underlying object,
     * onto the mathematical object (reprensented by the respective Eigen class)
     * that provides linear algebra functionality.
     * - Provide an iterator that allows to iterate over all pixels.
     * A field is represented by `FieldBase` or a derived class.
     * `FieldMap` has the specialisations `MatrixLikeFieldMap`,
     * `ScalarFieldMap` and `TensorFieldMap`.
     */
    template <class FieldCollection, typename T, Dim_t NbComponents, bool ConstField>
    class FieldMap
    {
      static_assert((NbComponents != 0),
                    "Fields with now components make no sense.");
      /*
       * Eigen::Dynamic is equal to -1, and is a legal value, hence
       * the following peculiar check
       */
      static_assert((NbComponents > -2),
                    "Fields with a negative number of components make no sense.");
    public:
      //! Fundamental type stored
      using Scalar = T;
      //! number of scalars per entry
      constexpr static auto nb_components{NbComponents};
      //! non-constant version of field
      using TypedField_nc = std::conditional_t<(NbComponents >= 1),
        TypedSizedFieldBase<FieldCollection, T, NbComponents>,
        TypedField<FieldCollection, T>>;
      //! field type as seen from iterator
      using TypedField_t = std::conditional_t<ConstField,
                                              const TypedField_nc,
                                              TypedField_nc>;
      using Field = typename TypedField_nc::Base; //!< iterated field type
      //! const-correct field type
      using Field_c = std::conditional_t<ConstField,
                                         const Field,
                                         Field>;
      using size_type = std::size_t;  //!< stl conformance
      using pointer = std::conditional_t<ConstField,
                                         const T*,
                                         T*>; //!< stl conformance
      //! Default constructor
      FieldMap() = delete;

      //! constructor
      FieldMap(Field_c & field);

      //! constructor with run-time cost (for python and debugging)
      template<class FC, typename T2, Dim_t NbC>
      FieldMap(TypedSizedFieldBase<FC, T2, NbC> & field);

      //! Copy constructor
      FieldMap(const FieldMap &other) = default;

      //! Move constructor
      FieldMap(FieldMap &&other) = default;

      //! Destructor
      virtual ~FieldMap() = default;

      //! Copy assignment operator
      FieldMap& operator=(const FieldMap &other) = delete;

      //! Move assignment operator
      FieldMap& operator=(FieldMap &&other) = delete;

      //! give human-readable field map type
      virtual std::string info_string() const = 0;

      //! return field name
      inline const std::string & get_name() const;

      //! return my collection (for iterating)
      inline const FieldCollection & get_collection() const;

      //! member access needs to be implemented by inheriting classes
      //inline value_type operator[](size_t index);
      //inline value_type operator[](Ccoord ccord);

      //! check compatibility (must be called by all inheriting classes at the
      //! end of their constructors
      inline void check_compatibility();

      //! convenience call to collection's size method
      inline size_t size() const;

      //! compile-time compatibility check
      template<class TypedField>
      struct is_compatible;

      /**
       * iterates over all pixels in the `muSpectre::FieldCollection`
       * and dereferences to an Eigen map to the currently used field.
       */
      template <class FullyTypedFieldMap, bool ConstIter=false>
<<<<<<< HEAD
      class iterator
      {
        static_assert(!((ConstIter==false) && (ConstField==true)),
                      "You can't have a non-const iterator over a const "
                      "field");
      public:
        //! stl conformance
        using value_type =
          const_corrector_t<FullyTypedFieldMap, ConstIter>;
        //! stl conformance
        using const_value_type =
          const_corrector_t<FullyTypedFieldMap, true>;
        //! stl conformance
        using pointer = typename FullyTypedFieldMap::pointer;
        //! stl conformance
        using difference_type = std::ptrdiff_t;
        //! stl conformance
        using iterator_category = std::random_access_iterator_tag;
        //! cell coordinates type
        using Ccoord = typename FieldCollection::Ccoord;
        //! stl conformance
        using reference = typename FullyTypedFieldMap::reference;
        //! fully typed reference as seen by the iterator
        using TypedRef = std::conditional_t<ConstIter,
                                            const FullyTypedFieldMap,
                                            FullyTypedFieldMap> &;

        //! Default constructor
        iterator() = delete;

        //! constructor
        inline iterator(TypedRef fieldmap, bool begin=true);

        //! constructor for random access
        inline iterator(TypedRef fieldmap, size_t index);

        //! Move constructor
        iterator(iterator &&other) = default;

        //! Destructor
        virtual ~iterator() = default;

        //! Copy assignment operator
        iterator& operator=(const iterator &other) = default;

        //! Move assignment operator
        iterator& operator=(iterator &&other) = default;

        //! pre-increment
        inline iterator & operator++();
        //! post-increment
        inline iterator operator++(int);
        //! dereference
        inline value_type operator*();
        //! dereference
        inline const_value_type operator*() const;
        //! member of pointer
        inline pointer operator->();
        //! pre-decrement
        inline iterator & operator--();
        //! post-decrement
        inline iterator operator--(int);
        //! access subscripting
        inline value_type operator[](difference_type diff);
        //! access subscripting
        inline const_value_type operator[](const difference_type diff) const;
        //! equality
        inline bool operator==(const iterator & other) const;
        //! inequality
        inline bool operator!=(const iterator & other) const;
        //! div. comparisons
        inline bool operator<(const iterator & other) const;
        //! div. comparisons
        inline bool operator<=(const iterator & other) const;
        //! div. comparisons
        inline bool operator>(const iterator & other) const;
        //! div. comparisons
        inline bool operator>=(const iterator & other) const;
        //! additions, subtractions and corresponding assignments
        inline iterator operator+(difference_type diff) const;
        //! additions, subtractions and corresponding assignments
        inline iterator operator-(difference_type diff) const;
        //! additions, subtractions and corresponding assignments
        inline iterator& operator+=(difference_type diff);
        //! additions, subtractions and corresponding assignments
        inline iterator& operator-=(difference_type diff);

        //! get pixel coordinates
        inline Ccoord get_ccoord() const;

        //! ostream operator (mainly for debugging)
        friend std::ostream & operator<<(std::ostream & os,
                                         const iterator& it) {
          if (ConstIter) {
            os << "const ";
          }
          os << "iterator on field '"
             << it.fieldmap.get_name()
             << "', entry " << it.index;
          return os;
        }

      protected:
        //! Copy constructor
        iterator(const iterator &other) = default;

        const FieldCollection & collection; //!< collection of the field
        TypedRef fieldmap; //!< ref to the field itself
        size_t index; //!< index of currently pointed-to pixel
      private:
      };
=======
      class iterator;

      /**
       * Simple iterable proxy wrapper object around a FieldMap. When
       * iterated over, rather than dereferencing to the reference
       * type of iterator, it dereferences to a tuple of the pixel,
       * and the reference type of iterator
       */
      template<class Iterator>
      class enumerator;
>>>>>>> a2e8eb12

      TypedField_t & get_field() {return this->field;}

    protected:
      //! raw pointer to entry (for Eigen Map)
      inline pointer get_ptr_to_entry(size_t index);
      //! raw pointer to entry (for Eigen Map)
      inline const T* get_ptr_to_entry(size_t index) const;
      const FieldCollection & collection; //!< collection holding Field
      TypedField_t & field;  //!< mapped Field
    private:
    };


    /**
     * iterates over all pixels in the `muSpectre::FieldCollection`
     * and dereferences to an Eigen map to the currently used field.
     */
    template <class FieldCollection, typename T, Dim_t NbComponents,
              bool ConstField>
    template <class FullyTypedFieldMap, bool ConstIter>
    class FieldMap<FieldCollection, T, NbComponents, ConstField>::iterator
    {
      static_assert(!((ConstIter==false) && (ConstField==true)),
                    "You can't have a non-const iterator over a const "
                    "field");
    public:
      //! for use by enumerator
      using FullyTypedFieldMap_t = FullyTypedFieldMap;
      //! stl conformance
      using value_type =
        const_corrector_t<FullyTypedFieldMap, ConstIter>;
      //! stl conformance
      using const_value_type =
        const_corrector_t<FullyTypedFieldMap, true>;
      //! stl conformance
      using pointer = typename FullyTypedFieldMap::pointer;
      //! stl conformance
      using difference_type = std::ptrdiff_t;
      //! stl conformance
      using iterator_category = std::random_access_iterator_tag;
      //! cell coordinates type
      using Ccoord = typename FieldCollection::Ccoord;
      //! stl conformance
      using reference = typename FullyTypedFieldMap::reference;
      //! fully typed reference as seen by the iterator
      using TypedRef = std::conditional_t<ConstIter,
                                          const FullyTypedFieldMap,
                                          FullyTypedFieldMap> &;

      //! Default constructor
      iterator() = delete;

      //! constructor
      inline iterator(TypedRef fieldmap, bool begin=true);

      //! constructor for random access
      inline iterator(TypedRef fieldmap, size_t index);

      //! Move constructor
      iterator(iterator &&other) = default;

      //! Destructor
      virtual ~iterator() = default;

      //! Copy assignment operator
      iterator& operator=(const iterator &other) = default;

      //! Move assignment operator
      iterator& operator=(iterator &&other) = default;

      //! pre-increment
      inline iterator & operator++();
      //! post-increment
      inline iterator operator++(int);
      //! dereference
      inline value_type operator*();
      //! dereference
      inline const_value_type operator*() const;
      //! member of pointer
      inline pointer operator->();
      //! pre-decrement
      inline iterator & operator--();
      //! post-decrement
      inline iterator operator--(int);
      //! access subscripting
      inline value_type operator[](difference_type diff);
      //! access subscripting
      inline const_value_type operator[](const difference_type diff) const;
      //! equality
      inline bool operator==(const iterator & other) const;
      //! inequality
      inline bool operator!=(const iterator & other) const;
      //! div. comparisons
      inline bool operator<(const iterator & other) const;
      //! div. comparisons
      inline bool operator<=(const iterator & other) const;
      //! div. comparisons
      inline bool operator>(const iterator & other) const;
      //! div. comparisons
      inline bool operator>=(const iterator & other) const;
      //! additions, subtractions and corresponding assignments
      inline iterator operator+(difference_type diff) const;
      //! additions, subtractions and corresponding assignments
      inline iterator operator-(difference_type diff) const;
      //! additions, subtractions and corresponding assignments
      inline iterator& operator+=(difference_type diff);
      //! additions, subtractions and corresponding assignments
      inline iterator& operator-=(difference_type diff);

      //! get pixel coordinates
      inline Ccoord get_ccoord() const;

      //! ostream operator (mainly for debugging)
      friend std::ostream & operator<<(std::ostream & os,
                                       const iterator& it) {
        if (ConstIter) {
          os << "const ";
        }
        os << "iterator on field '"
           << it.fieldmap.get_name()
           << "', entry " << it.index;
        return os;
      }

    protected:
      //! Copy constructor
      iterator(const iterator &other) = default;

      const FieldCollection & collection; //!< collection of the field
      TypedRef fieldmap; //!< ref to the field itself
      size_t index; //!< index of currently pointed-to pixel
    private:
    };


    /* ---------------------------------------------------------------------- */
    template <class FieldCollection, typename T, Dim_t NbComponents,
              bool ConstField>
    template <class Iterator>
    class FieldMap<FieldCollection, T, NbComponents, ConstField>::enumerator
    {
    public:
      //! fully typed reference as seen by the iterator
      using TypedRef =typename Iterator::TypedRef;

      //! Default constructor
      enumerator() = delete;

      //! constructor with field mapped
      enumerator(TypedRef& field_map): field_map{field_map} {}

      /**
       * similar to iterators of the field map, but dereferences to a
       * tuple containing the cell coordinates and teh corresponding
       * entry
       */
      class iterator;

      iterator begin() {return iterator(this->field_map);}
      iterator end() {return iterator(this->field_map, false);}

    protected:
      TypedRef & field_map;
    };

    /* ---------------------------------------------------------------------- */
    template <class FieldCollection, typename T, Dim_t NbComponents,
              bool ConstField>
    template <class SimpleIterator>
    class FieldMap<FieldCollection, T, NbComponents, ConstField>::
    enumerator<SimpleIterator>::iterator {
    public:
      //! cell coordinates type
      using Ccoord = typename FieldCollection::Ccoord;
      //! stl conformance
      using value_type = std::tuple<Ccoord, typename SimpleIterator::value_type>;
      //! stl conformance
      using const_value_type = std::tuple<Ccoord,
                                          typename SimpleIterator::const_value_type>;
      //! stl conformance
      using difference_type = std::ptrdiff_t;
      //! stl conformance
      using iterator_category = std::random_access_iterator_tag;
      //! stl conformance
      using reference = std::tuple<
        Ccoord,
        typename SimpleIterator::FullyTypedFieldMap_t::reference>;

      //! Default constructor
      iterator() = delete;

      //! constructor for begin/end
      iterator(TypedRef fieldmap, bool begin=true): it{fieldmap, begin} {}

      //! constructor for random access
      iterator(TypedRef fieldmap, size_t index): it{fieldmap, index} {}

      //! constructor from iterator
      iterator(const SimpleIterator & it): it{it} {}

      //! Copy constructor
      iterator(const iterator &other) = default;

      //! Move constructor
      iterator(iterator &&other) = default;

      //! Destructor
      virtual ~iterator() = default;

      //! Copy assignment operator
      iterator& operator=(const iterator &other) = default;

      //! Move assignment operator
      iterator& operator=(iterator &&other) = default;

      //! pre-increment
      iterator & operator++() {
        ++(this->it);
        return *this;
      }

      //! post-increment
      iterator operator++(int) {
        iterator current = *this;
        ++(this->it);
        return current;
      }

      //! dereference
      value_type operator*() {
        return value_type{it.get_ccoord(), *this->it};
      }

      //! dereference
      const_value_type operator*() const {
        return const_value_type{it.get_ccoord(), *this->it};
      };

      //! pre-decrement
      iterator & operator--() {
        --(this->it);
        return *this;
      }

      //! post-decrement
      iterator operator--(int) {
        iterator current = *this;
        --(this->it);
        return current;
      }

      //! access subscripting
      value_type operator[](difference_type diff) {
        SimpleIterator accessed{this->it + diff};
        return *accessed;
      }

      //! access subscripting
      const_value_type operator[](const difference_type diff) const {
        SimpleIterator accessed{this->it + diff};
        return *accessed;
      }

      //! equality
      bool operator==(const iterator & other) const {
        return this->it == other.it;
      }

      //! inequality
      bool operator!=(const iterator & other) const {
        return this->it != other.it;
      }

      //! div. comparisons
      bool operator<(const iterator & other) const {
        return this->it < other.it;
      }

      //! div. comparisons
      bool operator<=(const iterator & other) const {
        return this->it <= other.it;
      }

      //! div. comparisons
      bool operator>(const iterator & other) const {
        return this->it > other.it;
      }

      //! div. comparisons
      bool operator>=(const iterator & other) const {
        return this->it >= other.it;
      }

      //! additions, subtractions and corresponding assignments
      iterator operator+(difference_type diff) const {
        return iterator{this->it + diff};
      }

      //! additions, subtractions and corresponding assignments
      iterator operator-(difference_type diff) const {
        return iterator{this->it - diff};
      }

      //! additions, subtractions and corresponding assignments
      iterator& operator+=(difference_type diff) {
        this->it += diff;
      }

      //! additions, subtractions and corresponding assignments
      iterator& operator-=(difference_type diff) {
        this->it -= diff;
      }

    protected:
      SimpleIterator it;
    private:
    };



  }  // internal


  namespace internal {

    /* ---------------------------------------------------------------------- */
    template<class FieldCollection, typename T, Dim_t NbComponents, bool ConstField>
    FieldMap<FieldCollection, T, NbComponents, ConstField>::
    FieldMap(Field_c& field)
      :collection(field.get_collection()), field(static_cast<TypedField_t&>(field)) {
      static_assert((NbComponents > 0) or (NbComponents == Eigen::Dynamic),
                    "Only fields with more than 0 components allowed");
    }

    /* ---------------------------------------------------------------------- */
    template <class FieldCollection, typename T, Dim_t NbComponents, bool ConstField>
    template <class FC, typename T2, Dim_t NbC>
    FieldMap<FieldCollection, T, NbComponents, ConstField>::
    FieldMap(TypedSizedFieldBase<FC, T2, NbC> & field)
      :collection(field.get_collection()), field(static_cast<TypedField_t&>(field)) {
      static_assert(std::is_same<FC, FieldCollection>::value,
                    "The field does not have the expected FieldCollection type");
      static_assert(std::is_same<T2, T>::value,
                    "The field does not have the expected Scalar type");
      static_assert((NbC == NbComponents),
                    "The field does not have the expected number of components");
    }

    /* ---------------------------------------------------------------------- */
    template<class FieldCollection, typename T, Dim_t NbComponents, bool ConstField>
    void
    FieldMap<FieldCollection, T, NbComponents, ConstField>::
    check_compatibility() {
      if (typeid(T).hash_code() !=
          this->field.get_stored_typeid().hash_code()) {
        std::string err{"Cannot create a Map of type '" +
            this->info_string() +
            "' for field '" + this->field.get_name() + "' of type '" +
            this->field.get_stored_typeid().name() + "'"};
        throw FieldInterpretationError
          (err);
      }
      //check size compatibility
      if ((NbComponents != Dim_t(this->field.get_nb_components())) and
          (NbComponents != Eigen::Dynamic)) {
        throw FieldInterpretationError
          ("Cannot create a Map of type '" +
           this->info_string()
           +           "' for field '" + this->field.get_name() + "' with " +
           std::to_string(this->field.get_nb_components()) + " components");
      }
    }

    /* ---------------------------------------------------------------------- */
    template<class FieldCollection, typename T, Dim_t NbComponents, bool ConstField>
    size_t
    FieldMap<FieldCollection, T, NbComponents, ConstField>::
    size() const {
      return this->collection.size();
    }

    /* ---------------------------------------------------------------------- */
    template <class FieldCollection, typename T, Dim_t NbComponents, bool ConstField>
    template <class myField>
    struct FieldMap<FieldCollection, T, NbComponents, ConstField>::is_compatible {
      //! creates a more readable compile error
      constexpr static bool explain() {
        static_assert
          (std::is_same<typename myField::collection_t, FieldCollection>::value,
           "The field does not have the expected FieldCollection type");
        static_assert
          (std::is_same<typename myField::Scalar, T>::value,
           "The // field does not have the expected Scalar type");
        static_assert((TypedField_t::nb_components == NbComponents),
                      "The field does not have the expected number of components");
        //The static asserts wouldn't pass in the incompatible case, so this is it
        return true;
      }
      //! evaluated compatibility
      constexpr static bool value{std::is_base_of<TypedField_t, myField>::value};
    };

    /* ---------------------------------------------------------------------- */
    template<class FieldCollection, typename T, Dim_t NbComponents, bool ConstField>
    const std::string &
    FieldMap<FieldCollection, T, NbComponents, ConstField>::
    get_name() const {
      return this->field.get_name();
    }

    /* ---------------------------------------------------------------------- */
    template<class FieldCollection, typename T, Dim_t NbComponents, bool ConstField>
    const FieldCollection &
    FieldMap<FieldCollection, T, NbComponents, ConstField>::
    get_collection() const {
      return this->collection;
    }

    /* ---------------------------------------------------------------------- */
    /* ---------------------------------------------------------------------- */
    // Iterator implementations
    //! constructor
    template<class FieldCollection, typename T, Dim_t NbComponents, bool ConstField>
    template<class FullyTypedFieldMap, bool ConstIter>
    FieldMap<FieldCollection, T, NbComponents, ConstField>::iterator
    <FullyTypedFieldMap, ConstIter>::
    iterator(TypedRef fieldmap, bool begin)
      :collection(fieldmap.get_collection()), fieldmap(fieldmap),
       index(begin ? 0 : fieldmap.field.size()) {}

    /* ---------------------------------------------------------------------- */
    //! constructor for random access
    template<class FieldCollection, typename T, Dim_t NbComponents, bool ConstField>
    template<class FullyTypedFieldMap, bool ConstIter>
    FieldMap<FieldCollection, T, NbComponents, ConstField>::iterator<FullyTypedFieldMap, ConstIter>::
    iterator(TypedRef fieldmap, size_t index)
      :collection(fieldmap.collection), fieldmap(fieldmap),
       index(index) {}

    /* ---------------------------------------------------------------------- */
    //! pre-increment
    template<class FieldCollection, typename T, Dim_t NbComponents, bool ConstField>
    template<class FullyTypedFieldMap, bool ConstIter>
    typename FieldMap<FieldCollection, T, NbComponents, ConstField>::template
    iterator<FullyTypedFieldMap, ConstIter> &
    FieldMap<FieldCollection, T, NbComponents, ConstField>::iterator<FullyTypedFieldMap, ConstIter>::
    operator++() {
      this->index++;
      return *this;
    }

    /* ---------------------------------------------------------------------- */
    //! post-increment
    template<class FieldCollection, typename T, Dim_t NbComponents, bool ConstField>
    template<class FullyTypedFieldMap, bool ConstIter>
    typename FieldMap<FieldCollection, T, NbComponents, ConstField>::template
    iterator<FullyTypedFieldMap, ConstIter>
    FieldMap<FieldCollection, T, NbComponents, ConstField>::iterator<FullyTypedFieldMap, ConstIter>::
    operator++(int) {
      iterator current = *this;
      this->index++;
      return current;
    }

    /* ---------------------------------------------------------------------- */
    //! dereference
    template<class FieldCollection, typename T, Dim_t NbComponents, bool ConstField>
    template<class FullyTypedFieldMap, bool ConstIter>
    typename FieldMap<FieldCollection, T, NbComponents, ConstField>::
    template iterator<FullyTypedFieldMap, ConstIter>::value_type
    FieldMap<FieldCollection, T, NbComponents, ConstField>::
    iterator<FullyTypedFieldMap, ConstIter>::
    operator*() {
      return this->fieldmap.operator[](this->index);
    }

    /* ---------------------------------------------------------------------- */
    //! dereference
    template<class FieldCollection, typename T, Dim_t NbComponents, bool ConstField>
    template<class FullyTypedFieldMap, bool ConstIter>
    typename FieldMap<FieldCollection, T, NbComponents, ConstField>::
    template iterator<FullyTypedFieldMap, ConstIter>::const_value_type
    FieldMap<FieldCollection, T, NbComponents, ConstField>::
    iterator<FullyTypedFieldMap, ConstIter>::
    operator*() const {
      return this->fieldmap.operator[](this->index);
    }

    /* ---------------------------------------------------------------------- */
    //! member of pointer
    template<class FieldCollection, typename T, Dim_t NbComponents, bool ConstField>
    template<class FullyTypedFieldMap, bool ConstIter>
    typename FullyTypedFieldMap::pointer
    FieldMap<FieldCollection, T, NbComponents, ConstField>::
    iterator<FullyTypedFieldMap, ConstIter>::
    operator->() {
      return this->fieldmap.ptr_to_val_t(this->index);
    }

    /* ---------------------------------------------------------------------- */
    //! pre-decrement
    template<class FieldCollection, typename T, Dim_t NbComponents, bool ConstField>
    template<class FullyTypedFieldMap, bool ConstIter>
    typename FieldMap<FieldCollection, T, NbComponents, ConstField>::template
    iterator<FullyTypedFieldMap, ConstIter> &
    FieldMap<FieldCollection, T, NbComponents, ConstField>::
    iterator<FullyTypedFieldMap, ConstIter>::
    operator--() {
      this->index--;
      return *this;
    }

    /* ---------------------------------------------------------------------- */
    //! post-decrement
    template<class FieldCollection, typename T, Dim_t NbComponents, bool ConstField>
    template<class FullyTypedFieldMap, bool ConstIter>
    typename FieldMap<FieldCollection, T, NbComponents, ConstField>::template
    iterator<FullyTypedFieldMap, ConstIter>
    FieldMap<FieldCollection, T, NbComponents, ConstField>::
    iterator<FullyTypedFieldMap, ConstIter>::
    operator--(int) {
      iterator current = *this;
      this->index--;
      return current;
    }

    /* ---------------------------------------------------------------------- */
    //! Access subscripting
    template<class FieldCollection, typename T, Dim_t NbComponents, bool ConstField>
    template<class FullyTypedFieldMap, bool ConstIter>
    typename FieldMap<FieldCollection, T, NbComponents, ConstField>::
    template iterator<FullyTypedFieldMap, ConstIter>::value_type
    FieldMap<FieldCollection, T, NbComponents, ConstField>::
    iterator<FullyTypedFieldMap, ConstIter>::
    operator[](difference_type diff) {
      return this->fieldmap[this->index+diff];
    }

    /* ---------------------------------------------------------------------- */
    //! Access subscripting
    template<class FieldCollection, typename T, Dim_t NbComponents, bool ConstField>
    template<class FullyTypedFieldMap, bool ConstIter>
    typename FieldMap<FieldCollection, T, NbComponents, ConstField>::template iterator<FullyTypedFieldMap, ConstIter>::const_value_type
    FieldMap<FieldCollection, T, NbComponents, ConstField>::
    iterator<FullyTypedFieldMap, ConstIter>::
    operator[](const difference_type diff) const {
      return this->fieldmap[this->index+diff];
    }

    /* ---------------------------------------------------------------------- */
    //! equality
    template<class FieldCollection, typename T, Dim_t NbComponents, bool ConstField>
    template<class FullyTypedFieldMap, bool ConstIter>
    bool
    FieldMap<FieldCollection, T, NbComponents, ConstField>::
    iterator<FullyTypedFieldMap, ConstIter>::
    operator==(const iterator & other) const {
      return (this->index == other.index);
    }

    /* ---------------------------------------------------------------------- */
    //! inquality
    template<class FieldCollection, typename T, Dim_t NbComponents, bool ConstField>
    template<class FullyTypedFieldMap, bool ConstIter>
    bool
    FieldMap<FieldCollection, T, NbComponents, ConstField>::
    iterator<FullyTypedFieldMap, ConstIter>::
    operator!=(const iterator & other) const {
      return !(*this == other);
    }

    /* ---------------------------------------------------------------------- */
    //! div. comparisons
    template<class FieldCollection, typename T, Dim_t NbComponents, bool ConstField>
    template<class FullyTypedFieldMap, bool ConstIter>
    bool
    FieldMap<FieldCollection, T, NbComponents, ConstField>::
    iterator<FullyTypedFieldMap, ConstIter>::
    operator<(const iterator & other) const {
      return (this->index < other.index);
    }
    template<class FieldCollection, typename T, Dim_t NbComponents, bool ConstField>
    template<class FullyTypedFieldMap, bool ConstIter>
    bool
    FieldMap<FieldCollection, T, NbComponents, ConstField>::
    iterator<FullyTypedFieldMap, ConstIter>::
    operator<=(const iterator & other) const {
      return (this->index <= other.index);
    }
    template<class FieldCollection, typename T, Dim_t NbComponents, bool ConstField>
    template<class FullyTypedFieldMap, bool ConstIter>
    bool
    FieldMap<FieldCollection, T, NbComponents, ConstField>::
    iterator<FullyTypedFieldMap, ConstIter>::
    operator>(const iterator & other) const {
      return (this->index > other.index);
    }
    template<class FieldCollection, typename T, Dim_t NbComponents, bool ConstField>
    template<class FullyTypedFieldMap, bool ConstIter>
    bool
    FieldMap<FieldCollection, T, NbComponents, ConstField>::
    iterator<FullyTypedFieldMap, ConstIter>::
    operator>=(const iterator & other) const {
      return (this->index >= other.index);
    }

    /* ---------------------------------------------------------------------- */
    //! additions, subtractions and corresponding assignments
    template<class FieldCollection, typename T, Dim_t NbComponents, bool ConstField>
    template<class FullyTypedFieldMap, bool ConstIter>
    typename FieldMap<FieldCollection, T, NbComponents, ConstField>::template
    iterator<FullyTypedFieldMap, ConstIter>
    FieldMap<FieldCollection, T, NbComponents, ConstField>::
    iterator<FullyTypedFieldMap, ConstIter>::
    operator+(difference_type diff) const {
      return iterator(this->fieldmap, this->index + diff);
    }
    template<class FieldCollection, typename T, Dim_t NbComponents, bool ConstField>
    template<class FullyTypedFieldMap, bool ConstIter>
    typename FieldMap<FieldCollection, T, NbComponents, ConstField>::template
    iterator<FullyTypedFieldMap, ConstIter>
    FieldMap<FieldCollection, T, NbComponents, ConstField>::
    iterator<FullyTypedFieldMap, ConstIter>::
    operator-(difference_type diff) const {
      return iterator(this->fieldmap, this->index - diff);
    }
    template<class FieldCollection, typename T, Dim_t NbComponents, bool ConstField>
    template<class FullyTypedFieldMap, bool ConstIter>
    typename FieldMap<FieldCollection, T, NbComponents, ConstField>::template
    iterator<FullyTypedFieldMap, ConstIter> &
    FieldMap<FieldCollection, T, NbComponents, ConstField>::
    iterator<FullyTypedFieldMap, ConstIter>::
    operator+=(difference_type diff) {
      this->index += diff;
      return *this;
    }
    template<class FieldCollection, typename T, Dim_t NbComponents, bool ConstField>
    template<class FullyTypedFieldMap, bool ConstIter>
    typename FieldMap<FieldCollection, T, NbComponents, ConstField>::template
    iterator<FullyTypedFieldMap, ConstIter> &
    FieldMap<FieldCollection, T, NbComponents, ConstField>::
    iterator<FullyTypedFieldMap, ConstIter>::
    operator-=(difference_type diff) {
      this->index -= diff;
      return *this;
    }

    /* ---------------------------------------------------------------------- */
    //! get pixel coordinates
    template<class FieldCollection, typename T, Dim_t NbComponents, bool ConstField>
    template<class FullyTypedFieldMap, bool ConstIter>
    typename FieldCollection::Ccoord
    FieldMap<FieldCollection, T, NbComponents, ConstField>::
    iterator<FullyTypedFieldMap, ConstIter>::
    get_ccoord() const {
      return this->collection.get_ccoord(this->index);
    }

////----------------------------------------------------------------------------//
//template<class FieldCollection, typename T, Dim_t NbComponents, class FullyTypedFieldMap>
//std::ostream & operator <<
//(std::ostream &os,
// const typename FieldMap<FieldCollection, T, NbComponents, ConstField>::
// template iterator<FullyTypedFieldMap, ConstIter> & it) {
//  os << "iterator on field '"
//     << it.field.get_name()
//     << "', entry " << it.index;
//  return os;
//}

    /* ---------------------------------------------------------------------- */
    template<class FieldCollection, typename T, Dim_t NbComponents, bool ConstField>
    typename FieldMap<FieldCollection, T, NbComponents, ConstField>::pointer
    FieldMap<FieldCollection, T, NbComponents, ConstField>::
    get_ptr_to_entry(size_t index) {
      return this->field.get_ptr_to_entry(std::move(index));
    }

    /* ---------------------------------------------------------------------- */
    template<class FieldCollection, typename T, Dim_t NbComponents, bool ConstField>
    const T*
    FieldMap<FieldCollection, T, NbComponents, ConstField>::
    get_ptr_to_entry(size_t index) const {
      return this->field.get_ptr_to_entry(std::move(index));
    }

  }  // internal


}  // muSpectre

#endif /* FIELD_MAP_BASE_H */<|MERGE_RESOLUTION|>--- conflicted
+++ resolved
@@ -165,119 +165,6 @@
        * and dereferences to an Eigen map to the currently used field.
        */
       template <class FullyTypedFieldMap, bool ConstIter=false>
-<<<<<<< HEAD
-      class iterator
-      {
-        static_assert(!((ConstIter==false) && (ConstField==true)),
-                      "You can't have a non-const iterator over a const "
-                      "field");
-      public:
-        //! stl conformance
-        using value_type =
-          const_corrector_t<FullyTypedFieldMap, ConstIter>;
-        //! stl conformance
-        using const_value_type =
-          const_corrector_t<FullyTypedFieldMap, true>;
-        //! stl conformance
-        using pointer = typename FullyTypedFieldMap::pointer;
-        //! stl conformance
-        using difference_type = std::ptrdiff_t;
-        //! stl conformance
-        using iterator_category = std::random_access_iterator_tag;
-        //! cell coordinates type
-        using Ccoord = typename FieldCollection::Ccoord;
-        //! stl conformance
-        using reference = typename FullyTypedFieldMap::reference;
-        //! fully typed reference as seen by the iterator
-        using TypedRef = std::conditional_t<ConstIter,
-                                            const FullyTypedFieldMap,
-                                            FullyTypedFieldMap> &;
-
-        //! Default constructor
-        iterator() = delete;
-
-        //! constructor
-        inline iterator(TypedRef fieldmap, bool begin=true);
-
-        //! constructor for random access
-        inline iterator(TypedRef fieldmap, size_t index);
-
-        //! Move constructor
-        iterator(iterator &&other) = default;
-
-        //! Destructor
-        virtual ~iterator() = default;
-
-        //! Copy assignment operator
-        iterator& operator=(const iterator &other) = default;
-
-        //! Move assignment operator
-        iterator& operator=(iterator &&other) = default;
-
-        //! pre-increment
-        inline iterator & operator++();
-        //! post-increment
-        inline iterator operator++(int);
-        //! dereference
-        inline value_type operator*();
-        //! dereference
-        inline const_value_type operator*() const;
-        //! member of pointer
-        inline pointer operator->();
-        //! pre-decrement
-        inline iterator & operator--();
-        //! post-decrement
-        inline iterator operator--(int);
-        //! access subscripting
-        inline value_type operator[](difference_type diff);
-        //! access subscripting
-        inline const_value_type operator[](const difference_type diff) const;
-        //! equality
-        inline bool operator==(const iterator & other) const;
-        //! inequality
-        inline bool operator!=(const iterator & other) const;
-        //! div. comparisons
-        inline bool operator<(const iterator & other) const;
-        //! div. comparisons
-        inline bool operator<=(const iterator & other) const;
-        //! div. comparisons
-        inline bool operator>(const iterator & other) const;
-        //! div. comparisons
-        inline bool operator>=(const iterator & other) const;
-        //! additions, subtractions and corresponding assignments
-        inline iterator operator+(difference_type diff) const;
-        //! additions, subtractions and corresponding assignments
-        inline iterator operator-(difference_type diff) const;
-        //! additions, subtractions and corresponding assignments
-        inline iterator& operator+=(difference_type diff);
-        //! additions, subtractions and corresponding assignments
-        inline iterator& operator-=(difference_type diff);
-
-        //! get pixel coordinates
-        inline Ccoord get_ccoord() const;
-
-        //! ostream operator (mainly for debugging)
-        friend std::ostream & operator<<(std::ostream & os,
-                                         const iterator& it) {
-          if (ConstIter) {
-            os << "const ";
-          }
-          os << "iterator on field '"
-             << it.fieldmap.get_name()
-             << "', entry " << it.index;
-          return os;
-        }
-
-      protected:
-        //! Copy constructor
-        iterator(const iterator &other) = default;
-
-        const FieldCollection & collection; //!< collection of the field
-        TypedRef fieldmap; //!< ref to the field itself
-        size_t index; //!< index of currently pointed-to pixel
-      private:
-      };
-=======
       class iterator;
 
       /**
@@ -288,7 +175,6 @@
        */
       template<class Iterator>
       class enumerator;
->>>>>>> a2e8eb12
 
       TypedField_t & get_field() {return this->field;}
 
