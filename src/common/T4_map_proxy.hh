--- conflicted
+++ resolved
@@ -73,12 +73,6 @@
    * provides index-based access to fourth-order Tensors represented
    * by square matrices
    */
-<<<<<<< HEAD
-  template <typename Derived>
-  inline auto get(const Eigen::MatrixBase<Derived> & t4, Dim_t i, Dim_t j, Dim_t k, Dim_t l)
-    -> decltype(t4(i,j)) {
-    constexpr Dim_t Dim{EigenCheck::tensor_4_dim<Derived>::value};
-=======
   template <typename T4>
   inline auto get(const Eigen::MatrixBase<T4>& t4, Dim_t i, Dim_t j, Dim_t k, Dim_t l)
     -> decltype(auto) {
@@ -95,32 +89,12 @@
   inline auto get(Eigen::MatrixBase<T4>& t4, Dim_t i, Dim_t j, Dim_t k, Dim_t l)
     -> decltype(t4.coeffRef(i,j)) {
     constexpr Dim_t Dim{DimCounter<Eigen::MatrixBase<T4>>::value};
->>>>>>> a2e8eb12
     const auto myColStride{
       (t4.colStride() == 1) ? t4.colStride(): t4.colStride()/Dim};
     const auto myRowStride{
       (t4.rowStride() == 1) ? t4.rowStride(): t4.rowStride()/Dim};
-<<<<<<< HEAD
-    return t4(i * myRowStride + j * myColStride,
-              k * myRowStride + l * myColStride);
-
-  }
-
-  template <typename Derived>
-  inline auto get(Eigen::MatrixBase<Derived> & t4, Dim_t i, Dim_t j, Dim_t k, Dim_t l)
-    -> decltype(t4(i,j)) {
-    constexpr Dim_t Dim{EigenCheck::tensor_4_dim<Derived>::value};
-    const auto myColStride{
-      (t4.colStride() == 1) ? t4.colStride(): t4.colStride()/Dim};
-    const auto myRowStride{
-      (t4.rowStride() == 1) ? t4.rowStride(): t4.rowStride()/Dim};
-    return t4(i * myRowStride + j * myColStride,
-              k * myRowStride + l * myColStride);
-
-=======
     return t4.coeffRef(i * myRowStride + j * myColStride,
                        k * myRowStride + l * myColStride);
->>>>>>> a2e8eb12
   }
 
   // /* ---------------------------------------------------------------------- */
