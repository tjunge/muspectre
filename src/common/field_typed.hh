--- conflicted
+++ resolved
@@ -64,11 +64,8 @@
     friend class internal::FieldMap<FieldCollection, T, Eigen::Dynamic, true>;
     friend class internal::FieldMap<FieldCollection, T, Eigen::Dynamic, false>;
 
-<<<<<<< HEAD
-=======
     static constexpr bool Global{FieldCollection::is_global()};
 
->>>>>>> a2e8eb12
   public:
     using Parent = internal::FieldBase<FieldCollection>; //!< base class
     //! for type checks when mapping this field
@@ -217,8 +214,6 @@
      */
     inline TypedField & get_zeros_like(std::string unique_name) const;
 
-<<<<<<< HEAD
-=======
     /**
      * Fill the content of the local field into the global field
      * (obviously only for pixels that actually are present in the
@@ -236,7 +231,6 @@
     inline std::enable_if_t<IsLocal>
     fill_from_global(const GlobalField_t & global);
 
->>>>>>> a2e8eb12
   protected:
     //! returns a raw pointer to the entry, for `Eigen::Map`
     inline T* get_ptr_to_entry(const size_t&& index);
@@ -395,8 +389,6 @@
 
   /* ---------------------------------------------------------------------- */
   template <class FieldCollection, typename T>
-<<<<<<< HEAD
-=======
   template <bool IsGlobal>
   std::enable_if_t<IsGlobal> TypedField<FieldCollection, T>::
   fill_from_local(const LocalField_t & local) {
@@ -441,7 +433,6 @@
 
   /* ---------------------------------------------------------------------- */
   template <class FieldCollection, typename T>
->>>>>>> a2e8eb12
   void TypedField<FieldCollection, T>::resize(size_t size) {
     if (this->alt_values) {
       throw FieldError("Field proxies can't resize.");
