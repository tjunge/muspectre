--- conflicted
+++ resolved
@@ -228,10 +228,6 @@
 
     //! get (modifiable) current field
     inline Field_t& current() {
-<<<<<<< HEAD
-      // TODO: doesn't work
-=======
->>>>>>> b1b8bd62
       return this->fields[this->indices[0]];
     }
 
