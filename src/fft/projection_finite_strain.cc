/**
 * @file   projection_finite_strain.cc
 *
 * @author Till Junge <till.junge@altermail.ch>
 *
 * @date   05 Dec 2017
 *
 * @brief  implementation of standard finite strain projection operator
 *
 * Copyright © 2017 Till Junge
 *
 * µSpectre is free software; you can redistribute it and/or
 * modify it under the terms of the GNU General Public License as
 * published by the Free Software Foundation, either version 3, or (at
 * your option) any later version.
 *
 * µSpectre is distributed in the hope that it will be useful, but
 * WITHOUT ANY WARRANTY; without even the implied warranty of
 * MERCHANTABILITY or FITNESS FOR A PARTICULAR PURPOSE. See the GNU
 * General Public License for more details.
 *
 * You should have received a copy of the GNU General Public License
 * along with GNU Emacs; see the file COPYING. If not, write to the
 * Free Software Foundation, Inc., 59 Temple Place - Suite 330,
 * Boston, MA 02111-1307, USA.
 */

#include "fft/projection_finite_strain.hh"
#include "fft/fftw_engine.hh"
#include "fft/fft_utils.hh"
#include "common/field_map.hh"
#include "common/tensor_algebra.hh"
#include "common/iterators.hh"

#include "Eigen/Dense"

namespace muSpectre {

  /* ---------------------------------------------------------------------- */
  template <Dim_t DimS, Dim_t DimM>
  ProjectionFiniteStrain<DimS, DimM>::
  ProjectionFiniteStrain(FFTEngine_ptr engine)
    :Parent{std::move(engine), Formulation::finite_strain}
  {
<<<<<<< HEAD
    for (auto res: this->fft_engine->get_resolutions()) {
=======
    for (auto res: this->fft_engine->get_domain_resolutions()) {
>>>>>>> 65643741
      if (res % 2 == 0) {
      	throw ProjectionError
	  ("Only an odd number of gridpoints in each direction is supported");
      }
    }
  }

  /* ---------------------------------------------------------------------- */
  template <Dim_t DimS, Dim_t DimM>
  void ProjectionFiniteStrain<DimS, DimM>::
  initialise(FFT_PlanFlags flags) {
    Parent::initialise(flags);
    FFT_freqs<DimS> fft_freqs(this->fft_engine->get_domain_resolutions(),
                              this->fft_engine->get_lengths());
    for (auto && tup: akantu::zip(*this->fft_engine, this->Ghat)) {
      const auto & ccoord = std::get<0> (tup);
      auto & G = std::get<1>(tup);
      auto xi = fft_freqs.get_unit_xi(ccoord);
      //! this is simplifiable using Curnier's Méthodes numériques, 6.69(c)
      G = Matrices::outer_under(Matrices::I2<DimM>(), xi*xi.transpose());
      // The commented block below corresponds to the original
      // definition of the operator in de Geus et
      // al. (https://doi.org/10.1016/j.cma.2016.12.032). However,
      // they use a bizarre definition of the double contraction
      // between fourth-order and second-order tensors that has a
      // built-in transpose operation (i.e., C = A:B <-> AᵢⱼₖₗBₗₖ =
      // Cᵢⱼ , note the inverted ₗₖ instead of ₖₗ), here, we define
      // the double contraction without the transposition. As a
      // result, the Projection operator produces the transpose of de
      // Geus's

      // for (Dim_t im = 0; im < DimS; ++im) {
      //   for (Dim_t j = 0; j < DimS; ++j) {
      //     for (Dim_t l = 0; l < DimS; ++l) {
      //       get(G, im, j, l, im) = xi(j)*xi(l);
      //     }
      //   }
      // }
    }
    if (this->get_locations() == Ccoord{}) {
      this->Ghat[0].setZero();
    }
  }

  template class ProjectionFiniteStrain<twoD,   twoD>;
  template class ProjectionFiniteStrain<threeD, threeD>;
}  // muSpectre<|MERGE_RESOLUTION|>--- conflicted
+++ resolved
@@ -42,11 +42,7 @@
   ProjectionFiniteStrain(FFTEngine_ptr engine)
     :Parent{std::move(engine), Formulation::finite_strain}
   {
-<<<<<<< HEAD
-    for (auto res: this->fft_engine->get_resolutions()) {
-=======
     for (auto res: this->fft_engine->get_domain_resolutions()) {
->>>>>>> 65643741
       if (res % 2 == 0) {
       	throw ProjectionError
 	  ("Only an odd number of gridpoints in each direction is supported");
