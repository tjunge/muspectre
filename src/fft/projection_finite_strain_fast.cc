--- conflicted
+++ resolved
@@ -40,11 +40,7 @@
                                 this->projection_container)},
      xis(xiField)
   {
-<<<<<<< HEAD
-    for (auto res: this->fft_engine->get_resolutions()) {
-=======
     for (auto res: this->fft_engine->get_domain_resolutions()) {
->>>>>>> 65643741
       if (res % 2 == 0) {
       	throw ProjectionError
 	  ("Only an odd number of gridpoints in each direction is supported");
