--- conflicted
+++ resolved
@@ -68,11 +68,7 @@
     //! cell coordinates type
     using Ccoord = typename FFTEngine::Ccoord;
     //! spatial coordinates type
-<<<<<<< HEAD
-    using Rcoord = std::array<Real, DimS>;
-=======
     using Rcoord = Rcoord_t<DimS>;
->>>>>>> 620865a6
     //! global FieldCollection
     using GFieldCollection_t = typename FFTEngine::GFieldCollection_t;
     //! local FieldCollection (for Fourier-space pixels)
