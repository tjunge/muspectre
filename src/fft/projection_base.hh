--- conflicted
+++ resolved
@@ -87,11 +87,7 @@
     ProjectionBase() = delete;
 
     //! Constructor with cell sizes
-<<<<<<< HEAD
-    ProjectionBase(FFTEngine_ptr engine, Rcoord lengths, Formulation form);
-=======
     ProjectionBase(FFTEngine_ptr engine, Rcoord domain_lengths, Formulation form);
->>>>>>> dee904a5
 
     //! Copy constructor
     ProjectionBase(const ProjectionBase &other) = delete;
@@ -124,11 +120,7 @@
     const Ccoord & get_domain_resolutions() const {
       return this->fft_engine->get_domain_resolutions();}
     //! returns the physical sizes of the cell
-<<<<<<< HEAD
-    const Rcoord & get_lengths() const {return this->lengths;}
-=======
     const Rcoord & get_domain_lengths() const {return this->domain_lengths;}
->>>>>>> dee904a5
 
     /**
      * return the `muSpectre::Formulation` that is used in solving
@@ -150,11 +142,7 @@
   protected:
     //! handle on the fft_engine used
     FFTEngine_ptr fft_engine;
-<<<<<<< HEAD
-    const Rcoord lengths; //!< physical sizes of the cell
-=======
     const Rcoord domain_lengths; //!< physical sizes of the cell
->>>>>>> dee904a5
     /**
      * formulation this projection can be applied to (determines
      * whether the projection enforces gradients, small strain tensor
