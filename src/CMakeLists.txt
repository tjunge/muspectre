# =============================================================================
# file   CMakeLists.txt
#
# @author Till Junge <till.junge@epfl.ch>
#
# @date   08 Jan 2018
#
# @brief  Configuration for libmuSpectre
#
# @section LICENSE
#
# Copyright © 2018 Till Junge
#
# µSpectre is free software; you can redistribute it and/or
# modify it under the terms of the GNU General Public License as
# published by the Free Software Foundation, either version 3, or (at
# your option) any later version.
#
# µSpectre is distributed in the hope that it will be useful, but
# WITHOUT ANY WARRANTY; without even the implied warranty of
# MERCHANTABILITY or FITNESS FOR A PARTICULAR PURPOSE. See the GNU
# General Public License for more details.
#
# You should have received a copy of the GNU General Public License
# along with GNU Emacs; see the file COPYING. If not, write to the
# Free Software Foundation, Inc., 59 Temple Place - Suite 330,
# Boston, MA 02111-1307, USA.
# =============================================================================

include_directories(
  common
  materials
  cell
  )

set (muSpectre_SRC
  )
add_subdirectory(common)
add_subdirectory(materials)
add_subdirectory(fft)
add_subdirectory(cell)
add_subdirectory(solver)

find_package(MPI)
find_package(FFTW REQUIRED)
find_package(FFTWMPI)
find_package(PFFT)


# The following checks whether std::optional exists and replaces it by
# boost::optional if necessary
include(CheckCXXSourceCompiles)
check_cxx_source_compiles(
    "#include <experimental/optional>
int main() {
std::experimental::optional<double> A{};
}"
    HAS_STD_OPTIONAL)

add_definitions(-DBAR)
if( NOT HAS_STD_OPTIONAL)
  add_definitions(-DNO_EXPERIMENTAL)
endif()

file(GLOB_RECURSE _headers RELATIVE "${CMAKE_CURRENT_SOURCE_DIR}" "*.hh")

list(APPEND muSpectre_SRC ${_headers})
add_library(muSpectre ${muSpectre_SRC})

set(muSpectre_INCLUDES ${FFTW_INCLUDES})
set(muSpectre_LIBRARIES Eigen3::Eigen ${FFTW_LIBRARIES})
if(FFTWMPI_FOUND)
  set(muSpectre_INCLUDES
    ${muSpectre_INCLUDES}
    ${FFTWMPI_INCLUDES})
  set(muSpectre_LIBRARIES
    ${muSpectre_LIBRARIES}
    ${FFTWMPI_LIBRARIES})
endif()
if(PFFT_FOUND)
  set(muSpectre_INCLUDES
    ${muSpectre_INCLUDES}
    ${PFFT_INCLUDES})
  set(muSpectre_LIBRARIES
    ${muSpectre_LIBRARIES}
    ${PFFT_LIBRARIES})
endif()
if(FFTWMPI_FOUND OR PFFT_FOUND)
  set(muSpectre_INCLUDES
    ${muSpectre_INCLUDES}
    ${MPI_INCLUDES})
  set(muSpectre_LIBRARIES
    ${muSpectre_LIBRARIES}
    ${MPI_LIBRARIES})
endif()
target_include_directories(muSpectre INTERFACE ${muSpectre_INCLUDES})
target_link_libraries(muSpectre ${muSpectre_LIBRARIES})

<<<<<<< HEAD
target_link_libraries(muSpectre Eigen3::Eigen ${FFTW_LIBRARIES})
target_compile_definitions(muSpectre PRIVATE  ${-DNO_EXPERIMENTAL})

set_property(TARGET muSpectre PROPERTY PUBLIC_HEADER ${_headers})
=======
set_property(TARGET muSpectre PROPERTY PUBLIC_HEADER ${_headers})

install(TARGETS muSpectre
        LIBRARY DESTINATION lib
        PUBLIC_HEADER DESTINATION include)
>>>>>>> 1566cc77
<|MERGE_RESOLUTION|>--- conflicted
+++ resolved
@@ -96,15 +96,11 @@
 target_include_directories(muSpectre INTERFACE ${muSpectre_INCLUDES})
 target_link_libraries(muSpectre ${muSpectre_LIBRARIES})
 
-<<<<<<< HEAD
 target_link_libraries(muSpectre Eigen3::Eigen ${FFTW_LIBRARIES})
 target_compile_definitions(muSpectre PRIVATE  ${-DNO_EXPERIMENTAL})
 
 set_property(TARGET muSpectre PROPERTY PUBLIC_HEADER ${_headers})
-=======
-set_property(TARGET muSpectre PROPERTY PUBLIC_HEADER ${_headers})
 
 install(TARGETS muSpectre
         LIBRARY DESTINATION lib
-        PUBLIC_HEADER DESTINATION include)
->>>>>>> 1566cc77
+        PUBLIC_HEADER DESTINATION include)