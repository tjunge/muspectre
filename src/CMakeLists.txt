# =============================================================================
# file   CMakeLists.txt
#
# @author Till Junge <till.junge@epfl.ch>
#
# @date   08 Jan 2018
#
# @brief  Configuration for libmuSpectre
#
# @section LICENSE
#
# Copyright © 2018 Till Junge
#
# µSpectre is free software; you can redistribute it and/or
# modify it under the terms of the GNU General Public License as
# published by the Free Software Foundation, either version 3, or (at
# your option) any later version.
#
# µSpectre is distributed in the hope that it will be useful, but
# WITHOUT ANY WARRANTY; without even the implied warranty of
# MERCHANTABILITY or FITNESS FOR A PARTICULAR PURPOSE. See the GNU
# General Public License for more details.
#
# You should have received a copy of the GNU General Public License
# along with GNU Emacs; see the file COPYING. If not, write to the
# Free Software Foundation, Inc., 59 Temple Place - Suite 330,
# Boston, MA 02111-1307, USA.
# =============================================================================

include_directories(
  common
  materials
  cell
  )

set (muSpectre_SRC
  )
add_subdirectory(common)
add_subdirectory(materials)
add_subdirectory(fft)
add_subdirectory(cell)
add_subdirectory(solver)

find_package(MPI)
find_package(FFTW REQUIRED)
find_package(FFTWMPI)
find_package(PFFT)


# The following checks whether std::optional exists and replaces it by
# boost::optional if necessary
include(CheckCXXSourceCompiles)
check_cxx_source_compiles(
    "#include <experimental/optional>
int main() {
std::experimental::optional<double> A{};
}"
    HAS_STD_OPTIONAL)

add_definitions(-DBAR)
<<<<<<< HEAD
=======

>>>>>>> d3036855
if( NOT HAS_STD_OPTIONAL)
  add_definitions(-DNO_EXPERIMENTAL)
endif()

file(GLOB_RECURSE _headers RELATIVE "${CMAKE_CURRENT_SOURCE_DIR}" "*.hh")

list(APPEND muSpectre_SRC ${_headers})
add_library(muSpectre ${muSpectre_SRC})

set(muSpectre_INCLUDES ${FFTW_INCLUDES})
set(muSpectre_LIBRARIES Eigen3::Eigen ${FFTW_LIBRARIES})
if(FFTWMPI_FOUND)
  set(muSpectre_INCLUDES
    ${muSpectre_INCLUDES}
    ${FFTWMPI_INCLUDES})
  set(muSpectre_LIBRARIES
    ${muSpectre_LIBRARIES}
    ${FFTWMPI_LIBRARIES})
endif()
if(PFFT_FOUND)
  set(muSpectre_INCLUDES
    ${muSpectre_INCLUDES}
    ${PFFT_INCLUDES})
  set(muSpectre_LIBRARIES
    ${muSpectre_LIBRARIES}
    ${PFFT_LIBRARIES})
endif()
if(FFTWMPI_FOUND OR PFFT_FOUND)
  set(muSpectre_INCLUDES
    ${muSpectre_INCLUDES}
    ${MPI_INCLUDES})
  set(muSpectre_LIBRARIES
    ${muSpectre_LIBRARIES}
    ${MPI_LIBRARIES})
endif()
target_include_directories(muSpectre INTERFACE ${muSpectre_INCLUDES})
target_link_libraries(muSpectre ${muSpectre_LIBRARIES})

target_link_libraries(muSpectre Eigen3::Eigen ${FFTW_LIBRARIES})
target_compile_definitions(muSpectre PRIVATE  ${-DNO_EXPERIMENTAL})

<<<<<<< HEAD
set_property(TARGET muSpectre PROPERTY PUBLIC_HEADER ${_headers})

install(TARGETS muSpectre
        LIBRARY DESTINATION lib
        PUBLIC_HEADER DESTINATION include)
=======
set_property(TARGET muSpectre PROPERTY PUBLIC_HEADER ${_headers})
>>>>>>> d3036855
<|MERGE_RESOLUTION|>--- conflicted
+++ resolved
@@ -58,10 +58,6 @@
     HAS_STD_OPTIONAL)
 
 add_definitions(-DBAR)
-<<<<<<< HEAD
-=======
-
->>>>>>> d3036855
 if( NOT HAS_STD_OPTIONAL)
   add_definitions(-DNO_EXPERIMENTAL)
 endif()
@@ -103,12 +99,8 @@
 target_link_libraries(muSpectre Eigen3::Eigen ${FFTW_LIBRARIES})
 target_compile_definitions(muSpectre PRIVATE  ${-DNO_EXPERIMENTAL})
 
-<<<<<<< HEAD
 set_property(TARGET muSpectre PROPERTY PUBLIC_HEADER ${_headers})
 
 install(TARGETS muSpectre
         LIBRARY DESTINATION lib
-        PUBLIC_HEADER DESTINATION include)
-=======
-set_property(TARGET muSpectre PROPERTY PUBLIC_HEADER ${_headers})
->>>>>>> d3036855
+        PUBLIC_HEADER DESTINATION include)