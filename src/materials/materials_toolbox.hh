/**
 * @file   materials_toolbox.hh
 *
 * @author Till Junge <till.junge@epfl.ch>
 *
 * @date   02 Nov 2017
 *
 * @brief  collection of common continuum mechanics tools
 *
 * Copyright © 2017 Till Junge
 *
 * µSpectre is free software; you can redistribute it and/or
 * modify it under the terms of the GNU General Public License as
 * published by the Free Software Foundation, either version 3, or (at
 * your option) any later version.
 *
 * µSpectre is distributed in the hope that it will be useful, but
 * WITHOUT ANY WARRANTY; without even the implied warranty of
 * MERCHANTABILITY or FITNESS FOR A PARTICULAR PURPOSE. See the GNU
 * General Public License for more details.
 *
 * You should have received a copy of the GNU General Public License
 * along with GNU Emacs; see the file COPYING. If not, write to the
 * Free Software Foundation, Inc., 59 Temple Place - Suite 330,
 * Boston, MA 02111-1307, USA.
 */

#ifndef MATERIALS_TOOLBOX_H
#define MATERIALS_TOOLBOX_H

#include "common/common.hh"
#include "common/tensor_algebra.hh"
#include "common/eigen_tools.hh"
#include "common/T4_map_proxy.hh"

#include <Eigen/Dense>
#include <unsupported/Eigen/MatrixFunctions>

#include <exception>
#include <sstream>
#include <iostream>
#include <tuple>
#include <type_traits>

namespace muSpectre {

  namespace MatTB {
    /**
     * thrown when generic materials-related runtime errors occur
     * (mostly continuum mechanics problems)
     */
    class MaterialsToolboxError:public std::runtime_error{
    public:
      //! constructor
      explicit MaterialsToolboxError(const std::string& what)
        :std::runtime_error(what){}
      //! constructor
      explicit MaterialsToolboxError(const char * what)
        :std::runtime_error(what){}
    };


    /* ---------------------------------------------------------------------- */
    /**
     * Flag used to designate whether the material should compute both stress
     * and tangent moduli or only stress
     */
    enum class NeedTangent {
      yes, //!< compute both stress and tangent moduli
      no   //!< compute only stress
    };

    /**
     * struct used to determine the exact type of a tuple of references obtained
     * when a bunch of iterators over fiel_maps are dereferenced and their
     * results are concatenated into a tuple
     */
    template <class... T>
    struct ReferenceTuple {
      //! use this type
      using type = std::tuple<typename T::reference ...>;
    };

    /**
     * specialisation for tuples
     */
    //template <>
    template <class... T>
    struct ReferenceTuple<std::tuple<T...>> {
      //! use this type
      using type = typename ReferenceTuple<T...>::type;
    };

    /**
     * helper type for ReferenceTuple
     */
    template <class... T>
    using ReferenceTuple_t = typename ReferenceTuple<T...>::type;

    /* ---------------------------------------------------------------------- */
    namespace internal {

      /** Structure for functions returning one strain measure as a
       *  function of another
       **/
      template <StrainMeasure In, StrainMeasure Out = In>
      struct ConvertStrain {
        static_assert((In == StrainMeasure::Gradient) ||
                      (In == StrainMeasure::Infinitesimal),
                      "This situation makes me suspect that you are not using "
                      "MatTb as intended. Disable this assert only if you are "
                      "sure about what you are doing.");

        //! returns the converted strain
        template <class Strain_t>
        inline static decltype(auto)
        compute(Strain_t&& input) {
          // transparent case, in which no conversion is required:
          // just a perfect forwarding
          static_assert
            ((In == Out),
             "This particular strain conversion is not implemented");
          return std::forward<Strain_t>(input);
        }
      };

      /* ---------------------------------------------------------------------- */
      /** Specialisation for getting Green-Lagrange strain from the
          transformation gradient
          E = ¹/₂ (C - I) = ¹/₂ (Fᵀ·F - I)
      **/
      template <>
      struct ConvertStrain<StrainMeasure::Gradient, StrainMeasure::GreenLagrange> {

        //! returns the converted strain
        template <class Strain_t>
        inline static decltype(auto)
        compute(Strain_t&& F) {
          return .5*(F.transpose()*F - Strain_t::PlainObject::Identity());
        }
      };

      /* ---------------------------------------------------------------------- */
      /** Specialisation for getting Left Cauchy-Green strain from the
          transformation gradient
          B = F·Fᵀ = V²
      **/
      template <>
      struct ConvertStrain<StrainMeasure::Gradient, StrainMeasure::LCauchyGreen> {

        //! returns the converted strain
        template <class Strain_t>
        inline static decltype(auto)
        compute(Strain_t&& F) {
          return F*F.transpose();
        }
      };

      /* ---------------------------------------------------------------------- */
      /** Specialisation for getting Right Cauchy-Green strain from the
          transformation gradient
          C = Fᵀ·F = U²
      **/
      template <>
      struct ConvertStrain<StrainMeasure::Gradient, StrainMeasure::RCauchyGreen> {

        //! returns the converted strain
        template <class Strain_t>
        inline static decltype(auto)
        compute(Strain_t&& F) {
          return F.transpose()*F;
        }
      };

      /* ---------------------------------------------------------------------- */
      /** Specialisation for getting logarithmic (Hencky) strain from the
          transformation gradient
          E₀ = ¹/₂ ln C = ¹/₂ ln (Fᵀ·F)
      **/
      template <>
      struct ConvertStrain<StrainMeasure::Gradient, StrainMeasure::Log> {

        //! returns the converted strain
        template <class Strain_t>
        inline static decltype(auto)
        compute(Strain_t&& F) {
          constexpr Dim_t dim{EigenCheck::tensor_dim<Strain_t>::value};
          return (.5*logm(Eigen::Matrix<Real, dim, dim>{F.transpose()*F})).eval();
        }
      };

    }  // internal

    /* ---------------------------------------------------------------------- */
    //! set of functions returning one strain measure as a function of
    //! another
    template <StrainMeasure In, StrainMeasure Out,
              class Strain_t>
    decltype(auto) convert_strain(Strain_t && strain) {
      return internal::ConvertStrain<In, Out>::compute(std::move(strain));
    };



    /* ---------------------------------------------------------------------- */
    namespace internal {

      /** Structure for functions returning PK1 stress from other stress measures
       **/
      template <Dim_t Dim,
                StressMeasure StressM,
                StrainMeasure StrainM>
      struct PK1_stress {

        //! returns the converted stress
        template <class Strain_t, class Stress_t>
        inline static decltype(auto)
        compute(Strain_t && /*strain*/, Stress_t && /*stress*/) {
          // the following test always fails to generate a compile-time error
          static_assert((StressM == StressMeasure::Cauchy) &&
                        (StressM == StressMeasure::PK1),
                        "The requested Stress conversion is not implemented. "
                        "You either made a programming mistake or need to "
                        "implement it as a specialisation of this function. "
                        "See PK2stress<PK1,T1, T2> for an example.");
        }

        //! returns the converted stress and stiffness
        template <class Strain_t, class Stress_t, class Tangent_t>
        inline static decltype(auto)
        compute(Strain_t && /*strain*/, Stress_t && /*stress*/,
                Tangent_t && /*stiffness*/) {
          // the following test always fails to generate a compile-time error
          static_assert((StressM == StressMeasure::Cauchy) &&
                        (StressM == StressMeasure::PK1),
                        "The requested Stress conversion is not implemented. "
                        "You either made a programming mistake or need to "
                        "implement it as a specialisation of this function. "
                        "See PK2stress<PK1,T1, T2> for an example.");
        }
      };

      /* ---------------------------------------------------------------------- */
      /** Specialisation for the transparent case, where we already
          have PK1 stress
       **/
      template <Dim_t Dim, StrainMeasure StrainM>
      struct PK1_stress<Dim, StressMeasure::PK1, StrainM>:
        public PK1_stress<Dim, StressMeasure::no_stress_,
                          StrainMeasure::no_strain_> {

        //! returns the converted stress
        template <class Strain_t, class Stress_t>
        inline static decltype(auto)
        compute(Strain_t && /*dummy*/, Stress_t && P) {
          return std::forward<Stress_t>(P);
        }
      };

      /* ---------------------------------------------------------------------- */
      /** Specialisation for the transparent case, where we already have PK1
          stress *and* stiffness is given with respect to the transformation
          gradient
       **/
      template <Dim_t Dim>
      struct PK1_stress<Dim, StressMeasure::PK1, StrainMeasure::Gradient>:
        public PK1_stress<Dim, StressMeasure::PK1,
                          StrainMeasure::no_strain_> {

        //! base class
        using Parent = PK1_stress<Dim, StressMeasure::PK1,
                                  StrainMeasure::no_strain_>;
        using Parent::compute;

        //! returns the converted stress and stiffness
        template <class Strain_t, class Stress_t, class Tangent_t>
        inline static decltype(auto)
        compute(Strain_t && /*dummy*/, Stress_t && P, Tangent_t && K) {
          return std::make_tuple(std::forward<Stress_t>(P),
                                 std::forward<Tangent_t>(K));
        }
      };

      /* ---------------------------------------------------------------------- */
      /**
       * Specialisation for the case where we get material stress (PK2)
       */
      template <Dim_t Dim, StrainMeasure StrainM>
      struct PK1_stress<Dim, StressMeasure::PK2, StrainM>:
        public PK1_stress<Dim, StressMeasure::no_stress_,
                          StrainMeasure::no_strain_> {

        //! returns the converted stress
        template <class Strain_t, class Stress_t>
        inline static decltype(auto)
        compute(Strain_t && F, Stress_t && S) {
          return F*S;
        }
      };

      /* ---------------------------------------------------------------------- */
      /**
       * Specialisation for the case where we get material stress (PK2) derived
       * with respect to Green-Lagrange strain
       */
      template <Dim_t Dim>
      struct PK1_stress<Dim, StressMeasure::PK2, StrainMeasure::GreenLagrange>:
        public PK1_stress<Dim, StressMeasure::PK2,
                          StrainMeasure::no_strain_> {
        //! base class
        using Parent = PK1_stress<Dim, StressMeasure::PK2,
                                  StrainMeasure::no_strain_>;
        using Parent::compute;

        //! returns the converted stress and stiffness
        template <class Strain_t, class Stress_t, class Tangent_t>
        inline static decltype(auto)
        compute(Strain_t && F, Stress_t && S, Tangent_t && C) {
          using T4 = typename std::remove_reference_t<Tangent_t>::PlainObject;
          using Tmap = T4MatMap<Real, Dim>;
          T4 K;
          Tmap Kmap{K.data()};
          K.setZero();

          for (int i = 0; i < Dim; ++i) {
            for (int m = 0; m < Dim; ++m) {
              for (int n = 0; n < Dim; ++n) {
                get(Kmap,i,m,i,n) += S(m,n);
                for (int j = 0; j < Dim; ++j) {
                  for (int r = 0; r < Dim; ++r) {
                    for (int s = 0; s < Dim; ++s) {
                      get(Kmap,i,m,j,n) += F(i,r)*get(C,r,m,n,s)*(F(j,s));
                    }
                  }
                }
              }
            }
          }
          auto && P = compute(std::forward<Strain_t>(F),
                              std::forward<Stress_t>(S));
          return std::make_tuple(std::move(P), std::move(K));
        }
      };

      /* ---------------------------------------------------------------------- */
      /**
       * Specialisation for the case where we get Kirchhoff stress (τ)
       */
      template <Dim_t Dim, StrainMeasure StrainM>
      struct PK1_stress<Dim, StressMeasure::Kirchhoff, StrainM>:
        public PK1_stress<Dim, StressMeasure::no_stress_,
                          StrainMeasure::no_strain_> {

        //! returns the converted stress
        template <class Strain_t, class Stress_t>
        inline static decltype(auto)
        compute(Strain_t && F, Stress_t && tau) {
          return tau*F.inverse().transpose();
        }
      };

      /* ---------------------------------------------------------------------- */
      /**
       * Specialisation for the case where we get Kirchhoff stress (τ) derived
       * with respect to Gradient
       */
      template <Dim_t Dim>
      struct PK1_stress<Dim, StressMeasure::Kirchhoff, StrainMeasure::Gradient>:
        public PK1_stress<Dim, StressMeasure::Kirchhoff,
                          StrainMeasure::no_strain_> {

<<<<<<< HEAD
        //! short-hand
=======
>>>>>>> 8dad2be6
        using Parent = PK1_stress<Dim, StressMeasure::Kirchhoff,
                                  StrainMeasure::no_strain_>;
        using Parent::compute;

        //! returns the converted stress and stiffness
        template <class Strain_t, class Stress_t, class Tangent_t>
        inline static decltype(auto)
        compute(Strain_t && F, Stress_t && tau, Tangent_t && C) {
          using T4 = typename std::remove_reference_t<Tangent_t>::PlainObject;
          using Tmap = T4MatMap<Real, Dim>;
          T4 K;
          Tmap Kmap{K.data()};
          K.setZero();
          auto && F_inv{F.inverse()};
          for (int i = 0; i < Dim; ++i) {
            for (int m = 0; m < Dim; ++m) {
              for (int n = 0; n < Dim; ++n) {
                for (int j = 0; j < Dim; ++j) {
                  for (int r = 0; r < Dim; ++r) {
                    for (int s = 0; s < Dim; ++s) {
                      get(Kmap,i,m,j,n) += F_inv(i,r)*get(C,r,m,n,s);
                    }
                  }
                }
              }
            }
          }
          auto && P = tau * F_inv.transpose();
          return std::make_tuple(std::move(P), std::move(K));
        }
      };

    }  // internal

    /* ---------------------------------------------------------------------- */
    //! set of functions returning an expression for PK2 stress based on
    template <StressMeasure StressM, StrainMeasure StrainM,
              class Stress_t, class Strain_t>
    decltype(auto) PK1_stress(Strain_t && strain, Stress_t && stress) {
      constexpr Dim_t dim{EigenCheck::tensor_dim<Strain_t>::value};
      static_assert((dim == EigenCheck::tensor_dim<Stress_t>::value),
                    "Stress and strain tensors have differing dimensions");
      return internal::PK1_stress<dim, StressM, StrainM>::compute
        (std::forward<Strain_t>(strain),
         std::forward<Stress_t>(stress));
    };

    /* ---------------------------------------------------------------------- */
    //! set of functions returning an expression for PK2 stress based on
    template <StressMeasure StressM, StrainMeasure StrainM,
              class Stress_t, class Strain_t, class Tangent_t>
    decltype(auto) PK1_stress(Strain_t  && strain,
                              Stress_t  && stress,
                              Tangent_t && tangent) {
      constexpr Dim_t dim{EigenCheck::tensor_dim<Strain_t>::value};
      static_assert((dim == EigenCheck::tensor_dim<Stress_t>::value),
                    "Stress and strain tensors have differing dimensions");
      static_assert((dim == EigenCheck::tensor_4_dim<Tangent_t>::value),
                    "Stress and tangent tensors have differing dimensions");

      return internal::PK1_stress<dim, StressM, StrainM>::compute
        (std::forward<Strain_t>(strain),
         std::forward<Stress_t>(stress),
         std::forward<Tangent_t>(tangent));
    };

    namespace internal {

      //! Base template for elastic modulus conversion
      template <ElasticModulus Out, ElasticModulus In1, ElasticModulus In2>
      struct Converter {
        //! wrapped function (raison d'être)
        inline constexpr static Real compute(const Real& /*in1*/,
                                      const Real& /*in2*/) {
          // if no return has happened until now, the conversion is not
          // implemented yet
          static_assert((In1 == In2),
                        "This conversion has not been implemented yet, please add "
                        "it here below as a specialisation of this function "
                        "template. Check "
                        "https://en.wikipedia.org/wiki/Lam%C3%A9_parameters for "
                        "// TODO: he formula.");
          return 0;
        }
      };

      /**
       * Spectialisation for when the output is the first input
       */
      template <ElasticModulus Out, ElasticModulus In>
      struct Converter<Out, Out, In> {
        //! wrapped function (raison d'être)
        inline constexpr static Real compute(const Real & A, const Real & /*B*/) {
          return A;
        }
      };

      /**
       * Spectialisation for when the output is the second input
       */
      template <ElasticModulus Out, ElasticModulus In>
      struct Converter<Out, In, Out> {
        //! wrapped function (raison d'être)
        inline constexpr static Real compute(const Real & /*A*/, const Real & B) {
          return B;
        }
      };

      /**
       * Specialisation μ(E, ν)
       */
      template <>
      struct Converter<ElasticModulus::Shear,
                       ElasticModulus::Young,
                       ElasticModulus::Poisson> {
        //! wrapped function (raison d'être)
        inline constexpr static Real compute(const Real & E, const Real & nu) {
          return E/(2*(1+nu));
        }
      };

      /**
       * Specialisation λ(E, ν)
       */
      template <>
      struct Converter<ElasticModulus::lambda,
                       ElasticModulus::Young,
                       ElasticModulus::Poisson> {
        //! wrapped function (raison d'être)
        inline constexpr static Real compute(const Real & E, const Real & nu) {
          return E*nu/((1+nu)*(1-2*nu));
        }
      };

      /**
       * Specialisation K(E, ν)
       */
      template <>
      struct Converter<ElasticModulus::Bulk,
                       ElasticModulus::Young,
                       ElasticModulus::Poisson> {
        //! wrapped function (raison d'être)
        inline constexpr static Real compute(const Real & E, const Real & nu) {
          return E/(3*(1-2*nu));
        }
      };

      /**
       * Specialisation E(K, µ)
       */
      template <>
      struct Converter<ElasticModulus::Young,
                       ElasticModulus::Bulk,
                       ElasticModulus::Shear> {
        //! wrapped function (raison d'être)
        inline constexpr static Real compute(const Real & K, const Real & G) {
        return 9*K*G/(3*K+G);
        }
      };

      /**
       * Specialisation ν(K, µ)
       */
      template <>
      struct Converter<ElasticModulus::Poisson,
                       ElasticModulus::Bulk,
                       ElasticModulus::Shear> {
        //! wrapped function (raison d'être)
        inline constexpr static Real compute(const Real & K, const Real & G) {
          return (3*K - 2*G) /(2*(3*K + G));
        }
      };

      /**
       * Specialisation E(λ, µ)
       */
      template <>
      struct Converter<ElasticModulus::Young,
                       ElasticModulus::lambda,
                       ElasticModulus::Shear> {
        //! wrapped function (raison d'être)
        inline constexpr static Real compute(const Real & lambda, const Real & G) {
          return G * (3*lambda + 2*G)/(lambda + G);
        }
      };

    }  // internal

    /**
     * allows the conversion from any two distinct input moduli to a
     * chosen output modulus
     */
    template <ElasticModulus Out, ElasticModulus In1, ElasticModulus In2>
    inline constexpr Real convert_elastic_modulus(const Real& in1,
                                                  const Real& in2) {
      // enforcing sanity
      static_assert((In1 != In2),
                    "The input modulus types cannot be identical");

      // enforcing independence from order in which moduli are supplied
      constexpr bool inverted{In1 > In2};
      using Converter = std::conditional_t<inverted,
                                           internal::Converter<Out, In2, In1>,
                                           internal::Converter<Out, In1, In2>>;
      if (inverted) {
        return Converter::compute(std::move(in2),
                                  std::move(in1));
      } else {
        return Converter::compute(std::move(in1),
                                  std::move(in2));
      }
    }


    //! static inline implementation of Hooke's law
    template <Dim_t Dim, class Strain_t, class Tangent_t>
    struct Hooke {
      /**
       * compute Lamé's first constant
       * @param young: Young's modulus
       * @param poisson: Poisson's ratio
       */
      inline static constexpr Real
      compute_lambda(const Real & young, const Real & poisson) {
        return convert_elastic_modulus<ElasticModulus::lambda,
                                       ElasticModulus::Young,
                                       ElasticModulus::Poisson>(young, poisson);
      }

      /**
       * compute Lamé's second constant (i.e., shear modulus)
       * @param young: Young's modulus
       * @param poisson: Poisson's ratio
       */
      inline static constexpr Real
      compute_mu(const Real & young, const Real & poisson) {
        return convert_elastic_modulus<ElasticModulus::Shear,
                                       ElasticModulus::Young,
                                       ElasticModulus::Poisson>(young, poisson);
      }

      /**
       * compute the bulk modulus
       * @param young: Young's modulus
       * @param poisson: Poisson's ratio
       */
      inline static constexpr Real
      compute_K(const Real & young, const Real & poisson) {
        return convert_elastic_modulus<ElasticModulus::Bulk,
                                       ElasticModulus::Young,
                                       ElasticModulus::Poisson>(young, poisson);
      }

      /**
       * compute the bulk modulus
       * @param young: Young's modulus
       * @param poisson: Poisson's ratio
       */
      inline static constexpr Real
      compute_K(const Real & young, const Real & poisson) {
        return young/(3*(1-2*poisson));
      }

      /**
       * compute the stiffness tensor
       * @param lambda: Lamé's first constant
       * @param mu: Lamé's second constant (i.e., shear modulus)
       */
      inline static Eigen::TensorFixedSize<Real, Eigen::Sizes<Dim, Dim, Dim, Dim>>
      compute_C(const Real & lambda, const Real & mu) {
        return lambda*Tensors::outer<Dim>(Tensors::I2<Dim>(),Tensors::I2<Dim>()) +
          2*mu*Tensors::I4S<Dim>();
      }

      /**
       * compute the stiffness tensor
       * @param lambda: Lamé's first constant
       * @param mu: Lamé's second constant (i.e., shear modulus)
       */
      inline static T4Mat<Real, Dim>
      compute_C_T4(const Real & lambda, const Real & mu) {
        return lambda*Matrices::Itrac<Dim>() + 2*mu*Matrices::Isymm<Dim>();
      }

      /**
       * return stress
       * @param lambda: First Lamé's constant
       * @param mu: Second Lamé's constant (i.e. shear modulus)
       * @param E: Green-Lagrange or small strain tensor
       */
      template <class s_t>
      inline static decltype(auto)
      evaluate_stress(const Real & lambda, const Real & mu, s_t && E) {
        return E.trace()*lambda * Strain_t::Identity() + 2*mu*E;
      }

      /**
       * return stress and tangent stiffness
       * @param lambda: First Lamé's constant
       * @param mu: Second Lamé's constant (i.e. shear modulus)
       * @param E: Green-Lagrange or small strain tensor
<<<<<<< HEAD
       * @param C: Stiffness tensor (with respect to `E`)
=======
       * @param C: stiffness tensor (wrt. Piola-Kirchhoff 2)
>>>>>>> 8dad2be6
       */
      template <class s_t>
      inline static decltype(auto)
      evaluate_stress(const Real & lambda, const Real & mu,
                      Tangent_t && C, s_t && E) {
        return std::make_tuple
          (std::move(evaluate_stress(lambda, mu, std::move(E))),
           std::move(C));
      }
    };

  }  // MatTB

}  // muSpectre

#endif /* MATERIALS_TOOLBOX_H */<|MERGE_RESOLUTION|>--- conflicted
+++ resolved
@@ -369,10 +369,7 @@
         public PK1_stress<Dim, StressMeasure::Kirchhoff,
                           StrainMeasure::no_strain_> {
 
-<<<<<<< HEAD
         //! short-hand
-=======
->>>>>>> 8dad2be6
         using Parent = PK1_stress<Dim, StressMeasure::Kirchhoff,
                                   StrainMeasure::no_strain_>;
         using Parent::compute;
@@ -627,16 +624,6 @@
       }
 
       /**
-       * compute the bulk modulus
-       * @param young: Young's modulus
-       * @param poisson: Poisson's ratio
-       */
-      inline static constexpr Real
-      compute_K(const Real & young, const Real & poisson) {
-        return young/(3*(1-2*poisson));
-      }
-
-      /**
        * compute the stiffness tensor
        * @param lambda: Lamé's first constant
        * @param mu: Lamé's second constant (i.e., shear modulus)
@@ -674,11 +661,7 @@
        * @param lambda: First Lamé's constant
        * @param mu: Second Lamé's constant (i.e. shear modulus)
        * @param E: Green-Lagrange or small strain tensor
-<<<<<<< HEAD
-       * @param C: Stiffness tensor (with respect to `E`)
-=======
-       * @param C: stiffness tensor (wrt. Piola-Kirchhoff 2)
->>>>>>> 8dad2be6
+       * @param C: stiffness tensor (Piola-Kirchhoff 2 (or σ) w.r.t to `E`)
        */
       template <class s_t>
       inline static decltype(auto)
