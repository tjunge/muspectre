--- conflicted
+++ resolved
@@ -216,94 +216,6 @@
   private:
   };
 
-<<<<<<< HEAD
-=======
-  //----------------------------------------------------------------------------//
-  template <Dim_t DimS, Dim_t DimM>
-  template <class grad_t>
-  auto
-  MaterialHyperElastoPlastic1<DimS, DimM>::
-  stress_n_internals_worker(grad_t && F, StrainStRef_t& F_prev,
-                            StrainStRef_t& be_prev, FlowStRef_t& eps_p)
-    -> decltype(auto) {
-
-    // the notation in this function follows Geers 2003
-    // (https://doi.org/10.1016/j.cma.2003.07.014).
-
-    // computation of trial state
-    using Mat_t = Eigen::Matrix<Real, DimM, DimM>;
-    auto && f{F*F_prev.old().inverse()};
-    Mat_t be_star{f*be_prev.old()*f.transpose()};
-    Mat_t ln_be_star{logm(std::move(be_star))};
-    Mat_t tau_star{.5*Hooke::evaluate_stress(this->lambda, this->mu, ln_be_star)};
-    // deviatoric part of Kirchhoff stress
-    Mat_t tau_d_star{tau_star - tau_star.trace()/DimM*tau_star.Identity()};
-    auto && tau_eq_star{std::sqrt(3*.5*(tau_d_star.array()*
-                                     tau_d_star.transpose().array()).sum())};
-    Mat_t N_star{3*.5*tau_d_star/tau_eq_star};
-    // this is eq (27), and the std::min enforces the Kuhn-Tucker relation (16)
-    Real phi_star{std::max(tau_eq_star - this->tau_y0 - this->H * eps_p.old(), 0.)};
-
-    // return mapping
-    Real Del_gamma{phi_star/(this->H + 3 * this->mu)};
-    auto && tau{tau_star - 2*Del_gamma*this->mu*N_star};
-    /////auto && tau_eq{tau_eq_star - 3*this->mu*Del_gamma};
-
-    // update the previous values to the new ones
-    F_prev.current() = F;
-    ln_be_star -= 2*Del_gamma*N_star;
-    be_prev.current() = expm(std::move(ln_be_star));
-    eps_p.current() += Del_gamma;
-
-
-    // transmit info whether this is a plastic step or not
-    bool is_plastic{phi_star > 0};
-    return std::tuple<Mat_t, Real, Real, Mat_t, bool>
-      (std::move(tau), std::move(tau_eq_star),
-       std::move(Del_gamma), std::move(N_star),
-       std::move(is_plastic));
-  }
-  //----------------------------------------------------------------------------//
-  template <Dim_t DimS, Dim_t DimM>
-  template <class grad_t>
-  auto
-  MaterialHyperElastoPlastic1<DimS, DimM>::
-  evaluate_stress(grad_t && F, StrainStRef_t F_prev, StrainStRef_t be_prev,
-                  FlowStRef_t eps_p) -> decltype(auto) {
-    auto retval(std::move(std::get<0>(this->stress_n_internals_worker
-                                                                 (std::forward<grad_t>(F), F_prev, be_prev, eps_p))));
-    return retval;
-  }
-  //----------------------------------------------------------------------------//
-  template <Dim_t DimS, Dim_t DimM>
-  template <class grad_t>
-  auto
-  MaterialHyperElastoPlastic1<DimS, DimM>::
-  evaluate_stress_tangent(grad_t && F, StrainStRef_t F_prev, StrainStRef_t be_prev,
-                          FlowStRef_t eps_p) -> decltype(auto) {
-    //! after the stress computation, all internals are up to date
-    auto && vals{this->stress_n_internals_worker
-        (std::forward<grad_t>(F), F_prev, be_prev, eps_p)};
-    auto && tau        {std::get<0>(vals)};
-    auto && tau_eq_star{std::get<1>(vals)};
-    auto && Del_gamma  {std::get<2>(vals)};
-    auto && N_star     {std::get<3>(vals)};
-    auto && is_plastic {std::get<4>(vals)};
-
-    if (is_plastic) {
-      auto && a0 = Del_gamma*this->mu/tau_eq_star;
-      auto && a1 = this->mu/(this->H + 3*this->mu);
-      return std::make_tuple(std::move(tau), T4Mat<Real, DimM>{
-        ((this->K/2. - this->mu/3 + a0*this->mu)*Matrices::Itrac<DimM>() +
-         (1 - 3*a0) * this->mu*Matrices::Isymm<DimM>() +
-         2*this->mu * (a0 - a1)*Matrices::outer(N_star, N_star))});
-    } else {
-      return std::make_tuple(std::move(tau), T4Mat<Real, DimM>{this->C});
-    }
-  }
-
-
->>>>>>> a2e8eb12
 
 }  // muSpectre
 
