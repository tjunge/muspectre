/**
 * @file   material_linear_elastic2.hh
 *
 * @author Till Junge <till.junge@altermail.ch>
 *
 * @date   03 Feb 2018
 *
 * @brief linear elastic material with imposed eigenstrain and its
 *        type traits. Uses the MaterialMuSpectre facilities to keep it
 *        simple
 *
 * Copyright © 2018 Till Junge
 *
 * µSpectre is free software; you can redistribute it and/or
 * modify it under the terms of the GNU General Public License as
 * published by the Free Software Foundation, either version 3, or (at
 * your option) any later version.
 *
 * µSpectre is distributed in the hope that it will be useful, but
 * WITHOUT ANY WARRANTY; without even the implied warranty of
 * MERCHANTABILITY or FITNESS FOR A PARTICULAR PURPOSE. See the GNU
 * General Public License for more details.
 *
 * You should have received a copy of the GNU General Public License
 * along with GNU Emacs; see the file COPYING. If not, write to the
 * Free Software Foundation, Inc., 59 Temple Place - Suite 330,
 * Boston, MA 02111-1307, USA.
 */

#ifndef MATERIAL_LINEAR_ELASTIC_EIGENSTRAIN_H
#define MATERIAL_LINEAR_ELASTIC_EIGENSTRAIN_H

#include "materials/material_linear_elastic1.hh"
#include "common/field.hh"

#include <Eigen/Dense>

namespace muSpectre {

  template <Dim_t DimS, Dim_t DimM>
  class MaterialLinearElastic2;

  /**
   * traits for objective linear elasticity with eigenstrain
   */
  template <Dim_t DimS, Dim_t DimM>
  struct MaterialMuSpectre_traits<MaterialLinearElastic2<DimS, DimM>>
  {
    //! global field collection
    using GFieldCollection_t = typename
      MaterialBase<DimS, DimM>::GFieldCollection_t;

    //! expected map type for strain fields
    using StrainMap_t = MatrixFieldMap<GFieldCollection_t, Real, DimM, DimM, true>;
    //! expected map type for stress fields
    using StressMap_t = MatrixFieldMap<GFieldCollection_t, Real, DimM, DimM>;
    //! expected map type for tangent stiffness fields
    using TangentMap_t = T4MatrixFieldMap<GFieldCollection_t, Real, DimM>;

    //! declare what type of strain measure your law takes as input
    constexpr static auto strain_measure{StrainMeasure::GreenLagrange};
    //! declare what type of stress measure your law yields as output
    constexpr static auto stress_measure{StressMeasure::PK2};

    //! local field_collections used for internals
    using LFieldColl_t = LocalFieldCollection<DimS, DimM>;
    //! local strain type
    using LStrainMap_t = MatrixFieldMap<LFieldColl_t, Real, DimM, DimM, true>;
    //! elasticity with eigenstrain
    using InternalVariables = std::tuple<LStrainMap_t>;

  };

  /**
   * implements objective linear elasticity with an eigenstrain per pixel
   */
  template <Dim_t DimS, Dim_t DimM>
  class MaterialLinearElastic2:
    public MaterialMuSpectre<MaterialLinearElastic2<DimS, DimM>, DimS, DimM>
  {
  public:

    //! base class
    using Parent = MaterialMuSpectre<MaterialLinearElastic2, DimS, DimM>;
<<<<<<< HEAD
    /**
     * type used to determine whether the
     * `muSpectre::MaterialMuSpectre::iterable_proxy` evaluate only
     * stresses or also tangent stiffnesses
     */
    using NeedTangent = typename Parent::NeedTangent;
=======
>>>>>>> 8dad2be6

    //! type for stiffness tensor construction
    using Stiffness_t = Eigen::TensorFixedSize
      <Real, Eigen::Sizes<DimM, DimM, DimM, DimM>>;

    //! traits of this material
    using traits = MaterialMuSpectre_traits<MaterialLinearElastic2>;

<<<<<<< HEAD
    /**
     * tuple type storing the maps over internal fields (previous
     * strains, plastic flow, etc
     */
=======
    //! Type of container used for storing eigenstrain
>>>>>>> 8dad2be6
    using InternalVariables = typename traits::InternalVariables;

    //! Hooke's law implementation
    using Hooke = typename
      MatTB::Hooke<DimM,
                   typename traits::StrainMap_t::reference,
                   typename traits::TangentMap_t::reference>;

    //! reference to any type that casts to a matrix
    using StrainTensor = Eigen::Ref<Eigen::Matrix<Real, DimM, DimM>>;
    //! Default constructor
    MaterialLinearElastic2() = delete;

    //! Construct by name, Young's modulus and Poisson's ratio
    MaterialLinearElastic2(std::string name, Real young, Real poisson);


    //! Copy constructor
    MaterialLinearElastic2(const MaterialLinearElastic2 &other) = delete;

    //! Move constructor
    MaterialLinearElastic2(MaterialLinearElastic2 &&other) = delete;

    //! Destructor
    virtual ~MaterialLinearElastic2() = default;

    //! Copy assignment operator
    MaterialLinearElastic2& operator=(const MaterialLinearElastic2 &other) = delete;

    //! Move assignment operator
    MaterialLinearElastic2& operator=(MaterialLinearElastic2 &&other) = delete;

    /**
     * evaluates second Piola-Kirchhoff stress given the Green-Lagrange
     * strain (or Cauchy stress if called with a small strain tensor)
     */
    template <class s_t, class eigen_s_t>
    inline decltype(auto) evaluate_stress(s_t && E, eigen_s_t && E_eig);

    /**
     * evaluates both second Piola-Kirchhoff stress and stiffness given
     * the Green-Lagrange strain (or Cauchy stress and stiffness if
     * called with a small strain tensor)
     */
    template <class s_t, class eigen_s_t>
    inline decltype(auto)
    evaluate_stress_tangent(s_t &&  E, eigen_s_t && E_eig);

    /**
     * return the internals tuple
     */
    InternalVariables & get_internals() {
      return this->internal_variables;};

    /**
     * overload add_pixel to write into eigenstrain
     */
    void add_pixel(const Ccoord_t<DimS> & pixel) override final;

    /**
     * overload add_pixel to write into eigenstrain
     */
    void add_pixel(const Ccoord_t<DimS> & pixel,
                   const StrainTensor & E_eig);

  protected:
<<<<<<< HEAD
    MaterialLinearElastic1<DimS, DimM> material;//!< used to do the stress comp
    //! storage for eigenstrain
    using Field_t =
      TensorField<LocalFieldCollection<DimS,DimM>, Real, secondOrder, DimM>;
    Field_t & eigen_field; //!< field holding the eigen strain per pixel
=======
    //! linear material without eigenstrain used to compute response
    MaterialLinearElastic1<DimS, DimM> material;
    //! storage for eigenstrain
    using Field_t =
      TensorField<LocalFieldCollection<DimS,DimM>, Real, secondOrder, DimM>;
    Field_t & eigen_field; //!< field of eigenstrains
>>>>>>> 8dad2be6
    //! tuple for iterable eigen_field
    InternalVariables internal_variables;
  private:
  };

  /* ---------------------------------------------------------------------- */
  template <Dim_t DimS, Dim_t DimM>
  template <class s_t, class eigen_s_t>
  decltype(auto)
  MaterialLinearElastic2<DimS, DimM>::
  evaluate_stress(s_t && E, eigen_s_t && E_eig) {
    return this->material.evaluate_stress(E-E_eig);
  }

  /* ---------------------------------------------------------------------- */
  template <Dim_t DimS, Dim_t DimM>
  template <class s_t, class eigen_s_t>
  decltype(auto)
  MaterialLinearElastic2<DimS, DimM>::
  evaluate_stress_tangent(s_t && E, eigen_s_t && E_eig) {
    // using mat = Eigen::Matrix<Real, DimM, DimM>;
    // mat ecopy{E};
    // mat eig_copy{E_eig};
    // mat ediff{ecopy-eig_copy};
    // std::cout << "eidff - (E-E_eig)" << std::endl << ediff-(E-E_eig) << std::endl;
    // std::cout << "P1 <internal>" << std::endl << mat{std::get<0>(this->material.evaluate_stress_tangent(E-E_eig))} << "</internal>" << std::endl;
    // std::cout << "P2" << std::endl << mat{std::get<0>(this->material.evaluate_stress_tangent(std::move(ediff)))} << std::endl;
    return this->material.evaluate_stress_tangent(E-E_eig);
  }


}  // muSpectre

#endif /* MATERIAL_LINEAR_ELASTIC_EIGENSTRAIN_H */<|MERGE_RESOLUTION|>--- conflicted
+++ resolved
@@ -82,15 +82,6 @@
 
     //! base class
     using Parent = MaterialMuSpectre<MaterialLinearElastic2, DimS, DimM>;
-<<<<<<< HEAD
-    /**
-     * type used to determine whether the
-     * `muSpectre::MaterialMuSpectre::iterable_proxy` evaluate only
-     * stresses or also tangent stiffnesses
-     */
-    using NeedTangent = typename Parent::NeedTangent;
-=======
->>>>>>> 8dad2be6
 
     //! type for stiffness tensor construction
     using Stiffness_t = Eigen::TensorFixedSize
@@ -99,14 +90,7 @@
     //! traits of this material
     using traits = MaterialMuSpectre_traits<MaterialLinearElastic2>;
 
-<<<<<<< HEAD
-    /**
-     * tuple type storing the maps over internal fields (previous
-     * strains, plastic flow, etc
-     */
-=======
     //! Type of container used for storing eigenstrain
->>>>>>> 8dad2be6
     using InternalVariables = typename traits::InternalVariables;
 
     //! Hooke's law implementation
@@ -173,20 +157,12 @@
                    const StrainTensor & E_eig);
 
   protected:
-<<<<<<< HEAD
-    MaterialLinearElastic1<DimS, DimM> material;//!< used to do the stress comp
-    //! storage for eigenstrain
-    using Field_t =
-      TensorField<LocalFieldCollection<DimS,DimM>, Real, secondOrder, DimM>;
-    Field_t & eigen_field; //!< field holding the eigen strain per pixel
-=======
     //! linear material without eigenstrain used to compute response
     MaterialLinearElastic1<DimS, DimM> material;
     //! storage for eigenstrain
     using Field_t =
       TensorField<LocalFieldCollection<DimS,DimM>, Real, secondOrder, DimM>;
-    Field_t & eigen_field; //!< field of eigenstrains
->>>>>>> 8dad2be6
+    Field_t & eigen_field; //!< field holding the eigen strain per pixel
     //! tuple for iterable eigen_field
     InternalVariables internal_variables;
   private:
